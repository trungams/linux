--- conflicted
+++ resolved
@@ -24,16 +24,11 @@
 		if (sh) {
 			sch = skb_header_pointer(skb, iph->len + sizeof(_sctph),
 						 sizeof(_schunkh), &_schunkh);
-<<<<<<< HEAD
-			if (sch && (sch->type == SCTP_CID_INIT ||
-				    sysctl_sloppy_sctp(ipvs)))
-=======
 			if (sch) {
 				if (sch->type == SCTP_CID_ABORT ||
 				    !(sysctl_sloppy_sctp(ipvs) ||
 				      sch->type == SCTP_CID_INIT))
 					return 1;
->>>>>>> bb176f67
 				ports = &sh->source;
 			}
 		}
