--- conflicted
+++ resolved
@@ -210,10 +210,7 @@
 			struct i915_vma *vma)
 {
 	intel_wakeref_t wakeref;
-<<<<<<< HEAD
-=======
 	struct i915_vma *old;
->>>>>>> 0ecfebd2
 	int ret;
 
 	if (vma) {
@@ -233,14 +230,8 @@
 			return ret;
 	}
 
-<<<<<<< HEAD
-	if (fence->vma) {
-		struct i915_vma *old = fence->vma;
-
-=======
 	old = xchg(&fence->vma, NULL);
 	if (old) {
->>>>>>> 0ecfebd2
 		ret = i915_active_request_retire(&old->last_fence,
 					     &old->obj->base.dev->struct_mutex);
 		if (ret) {
@@ -274,15 +265,9 @@
 	 * the new fences do not overlap the elided clears, confusing HW.
 	 */
 	wakeref = intel_runtime_pm_get_if_in_use(fence->i915);
-<<<<<<< HEAD
-	if (wakeref) {
-		fence_write(fence, vma);
-		intel_runtime_pm_put(fence->i915, wakeref);
-=======
 	if (!wakeref) {
 		GEM_BUG_ON(vma);
 		return 0;
->>>>>>> 0ecfebd2
 	}
 
 	WRITE_ONCE(fence->vma, vma);
@@ -600,10 +585,6 @@
 		 */
 		swizzle_x = I915_BIT_6_SWIZZLE_NONE;
 		swizzle_y = I915_BIT_6_SWIZZLE_NONE;
-<<<<<<< HEAD
-	} else if (IS_MOBILE(dev_priv) ||
-		   IS_I915G(dev_priv) || IS_I945G(dev_priv)) {
-=======
 	} else if (IS_G45(dev_priv) || IS_I965G(dev_priv) || IS_G33(dev_priv)) {
 		/* The 965, G33, and newer, have a very flexible memory
 		 * configuration.  It will enable dual-channel mode
@@ -636,7 +617,6 @@
 			swizzle_y = I915_BIT_6_SWIZZLE_9;
 		}
 	} else {
->>>>>>> 0ecfebd2
 		u32 dcc;
 
 		/* On 9xx chipsets, channel interleave by the CPU is
