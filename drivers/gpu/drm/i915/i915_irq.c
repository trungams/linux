/* i915_irq.c -- IRQ support for the I915 -*- linux-c -*-
 */
/*
 * Copyright 2003 Tungsten Graphics, Inc., Cedar Park, Texas.
 * All Rights Reserved.
 *
 * Permission is hereby granted, free of charge, to any person obtaining a
 * copy of this software and associated documentation files (the
 * "Software"), to deal in the Software without restriction, including
 * without limitation the rights to use, copy, modify, merge, publish,
 * distribute, sub license, and/or sell copies of the Software, and to
 * permit persons to whom the Software is furnished to do so, subject to
 * the following conditions:
 *
 * The above copyright notice and this permission notice (including the
 * next paragraph) shall be included in all copies or substantial portions
 * of the Software.
 *
 * THE SOFTWARE IS PROVIDED "AS IS", WITHOUT WARRANTY OF ANY KIND, EXPRESS
 * OR IMPLIED, INCLUDING BUT NOT LIMITED TO THE WARRANTIES OF
 * MERCHANTABILITY, FITNESS FOR A PARTICULAR PURPOSE AND NON-INFRINGEMENT.
 * IN NO EVENT SHALL TUNGSTEN GRAPHICS AND/OR ITS SUPPLIERS BE LIABLE FOR
 * ANY CLAIM, DAMAGES OR OTHER LIABILITY, WHETHER IN AN ACTION OF CONTRACT,
 * TORT OR OTHERWISE, ARISING FROM, OUT OF OR IN CONNECTION WITH THE
 * SOFTWARE OR THE USE OR OTHER DEALINGS IN THE SOFTWARE.
 *
 */

#include <linux/sysrq.h>
#include <linux/slab.h>
#include "drmP.h"
#include "drm.h"
#include "i915_drm.h"
#include "i915_drv.h"
#include "i915_trace.h"
#include "intel_drv.h"

#define MAX_NOPID ((u32)~0)

/**
 * Interrupts that are always left unmasked.
 *
 * Since pipe events are edge-triggered from the PIPESTAT register to IIR,
 * we leave them always unmasked in IMR and then control enabling them through
 * PIPESTAT alone.
 */
#define I915_INTERRUPT_ENABLE_FIX			\
	(I915_ASLE_INTERRUPT |				\
	 I915_DISPLAY_PIPE_A_EVENT_INTERRUPT |		\
	 I915_DISPLAY_PIPE_B_EVENT_INTERRUPT |		\
	 I915_DISPLAY_PLANE_A_FLIP_PENDING_INTERRUPT |	\
	 I915_DISPLAY_PLANE_B_FLIP_PENDING_INTERRUPT |	\
	 I915_RENDER_COMMAND_PARSER_ERROR_INTERRUPT)

/** Interrupts that we mask and unmask at runtime. */
#define I915_INTERRUPT_ENABLE_VAR (I915_USER_INTERRUPT | I915_BSD_USER_INTERRUPT)

#define I915_PIPE_VBLANK_STATUS	(PIPE_START_VBLANK_INTERRUPT_STATUS |\
				 PIPE_VBLANK_INTERRUPT_STATUS)

#define I915_PIPE_VBLANK_ENABLE	(PIPE_START_VBLANK_INTERRUPT_ENABLE |\
				 PIPE_VBLANK_INTERRUPT_ENABLE)

#define DRM_I915_VBLANK_PIPE_ALL	(DRM_I915_VBLANK_PIPE_A | \
					 DRM_I915_VBLANK_PIPE_B)

/* For display hotplug interrupt */
static void
ironlake_enable_display_irq(drm_i915_private_t *dev_priv, u32 mask)
{
	if ((dev_priv->irq_mask & mask) != 0) {
		dev_priv->irq_mask &= ~mask;
		I915_WRITE(DEIMR, dev_priv->irq_mask);
		POSTING_READ(DEIMR);
	}
}

static inline void
ironlake_disable_display_irq(drm_i915_private_t *dev_priv, u32 mask)
{
	if ((dev_priv->irq_mask & mask) != mask) {
		dev_priv->irq_mask |= mask;
		I915_WRITE(DEIMR, dev_priv->irq_mask);
		POSTING_READ(DEIMR);
	}
}

void
i915_enable_pipestat(drm_i915_private_t *dev_priv, int pipe, u32 mask)
{
	if ((dev_priv->pipestat[pipe] & mask) != mask) {
		u32 reg = PIPESTAT(pipe);

		dev_priv->pipestat[pipe] |= mask;
		/* Enable the interrupt, clear any pending status */
		I915_WRITE(reg, dev_priv->pipestat[pipe] | (mask >> 16));
		POSTING_READ(reg);
	}
}

void
i915_disable_pipestat(drm_i915_private_t *dev_priv, int pipe, u32 mask)
{
	if ((dev_priv->pipestat[pipe] & mask) != 0) {
		u32 reg = PIPESTAT(pipe);

		dev_priv->pipestat[pipe] &= ~mask;
		I915_WRITE(reg, dev_priv->pipestat[pipe]);
		POSTING_READ(reg);
	}
}

/**
 * intel_enable_asle - enable ASLE interrupt for OpRegion
 */
void intel_enable_asle(struct drm_device *dev)
{
	drm_i915_private_t *dev_priv = dev->dev_private;
	unsigned long irqflags;

	spin_lock_irqsave(&dev_priv->irq_lock, irqflags);

	if (HAS_PCH_SPLIT(dev))
		ironlake_enable_display_irq(dev_priv, DE_GSE);
	else {
		i915_enable_pipestat(dev_priv, 1,
				     PIPE_LEGACY_BLC_EVENT_ENABLE);
		if (INTEL_INFO(dev)->gen >= 4)
			i915_enable_pipestat(dev_priv, 0,
					     PIPE_LEGACY_BLC_EVENT_ENABLE);
	}

	spin_unlock_irqrestore(&dev_priv->irq_lock, irqflags);
}

/**
 * i915_pipe_enabled - check if a pipe is enabled
 * @dev: DRM device
 * @pipe: pipe to check
 *
 * Reading certain registers when the pipe is disabled can hang the chip.
 * Use this routine to make sure the PLL is running and the pipe is active
 * before reading such registers if unsure.
 */
static int
i915_pipe_enabled(struct drm_device *dev, int pipe)
{
	drm_i915_private_t *dev_priv = (drm_i915_private_t *) dev->dev_private;
	return I915_READ(PIPECONF(pipe)) & PIPECONF_ENABLE;
}

/* Called from drm generic code, passed a 'crtc', which
 * we use as a pipe index
 */
u32 i915_get_vblank_counter(struct drm_device *dev, int pipe)
{
	drm_i915_private_t *dev_priv = (drm_i915_private_t *) dev->dev_private;
	unsigned long high_frame;
	unsigned long low_frame;
	u32 high1, high2, low;

	if (!i915_pipe_enabled(dev, pipe)) {
		DRM_DEBUG_DRIVER("trying to get vblank count for disabled "
				"pipe %c\n", pipe_name(pipe));
		return 0;
	}

	high_frame = PIPEFRAME(pipe);
	low_frame = PIPEFRAMEPIXEL(pipe);

	/*
	 * High & low register fields aren't synchronized, so make sure
	 * we get a low value that's stable across two reads of the high
	 * register.
	 */
	do {
		high1 = I915_READ(high_frame) & PIPE_FRAME_HIGH_MASK;
		low   = I915_READ(low_frame)  & PIPE_FRAME_LOW_MASK;
		high2 = I915_READ(high_frame) & PIPE_FRAME_HIGH_MASK;
	} while (high1 != high2);

	high1 >>= PIPE_FRAME_HIGH_SHIFT;
	low >>= PIPE_FRAME_LOW_SHIFT;
	return (high1 << 8) | low;
}

u32 gm45_get_vblank_counter(struct drm_device *dev, int pipe)
{
	drm_i915_private_t *dev_priv = (drm_i915_private_t *) dev->dev_private;
	int reg = PIPE_FRMCOUNT_GM45(pipe);

	if (!i915_pipe_enabled(dev, pipe)) {
		DRM_DEBUG_DRIVER("trying to get vblank count for disabled "
				 "pipe %c\n", pipe_name(pipe));
		return 0;
	}

	return I915_READ(reg);
}

int i915_get_crtc_scanoutpos(struct drm_device *dev, int pipe,
			     int *vpos, int *hpos)
{
	drm_i915_private_t *dev_priv = (drm_i915_private_t *) dev->dev_private;
	u32 vbl = 0, position = 0;
	int vbl_start, vbl_end, htotal, vtotal;
	bool in_vbl = true;
	int ret = 0;

	if (!i915_pipe_enabled(dev, pipe)) {
		DRM_DEBUG_DRIVER("trying to get scanoutpos for disabled "
				 "pipe %c\n", pipe_name(pipe));
		return 0;
	}

	/* Get vtotal. */
	vtotal = 1 + ((I915_READ(VTOTAL(pipe)) >> 16) & 0x1fff);

	if (INTEL_INFO(dev)->gen >= 4) {
		/* No obvious pixelcount register. Only query vertical
		 * scanout position from Display scan line register.
		 */
		position = I915_READ(PIPEDSL(pipe));

		/* Decode into vertical scanout position. Don't have
		 * horizontal scanout position.
		 */
		*vpos = position & 0x1fff;
		*hpos = 0;
	} else {
		/* Have access to pixelcount since start of frame.
		 * We can split this into vertical and horizontal
		 * scanout position.
		 */
		position = (I915_READ(PIPEFRAMEPIXEL(pipe)) & PIPE_PIXEL_MASK) >> PIPE_PIXEL_SHIFT;

		htotal = 1 + ((I915_READ(HTOTAL(pipe)) >> 16) & 0x1fff);
		*vpos = position / htotal;
		*hpos = position - (*vpos * htotal);
	}

	/* Query vblank area. */
	vbl = I915_READ(VBLANK(pipe));

	/* Test position against vblank region. */
	vbl_start = vbl & 0x1fff;
	vbl_end = (vbl >> 16) & 0x1fff;

	if ((*vpos < vbl_start) || (*vpos > vbl_end))
		in_vbl = false;

	/* Inside "upper part" of vblank area? Apply corrective offset: */
	if (in_vbl && (*vpos >= vbl_start))
		*vpos = *vpos - vtotal;

	/* Readouts valid? */
	if (vbl > 0)
		ret |= DRM_SCANOUTPOS_VALID | DRM_SCANOUTPOS_ACCURATE;

	/* In vblank? */
	if (in_vbl)
		ret |= DRM_SCANOUTPOS_INVBL;

	return ret;
}

int i915_get_vblank_timestamp(struct drm_device *dev, int pipe,
			      int *max_error,
			      struct timeval *vblank_time,
			      unsigned flags)
{
	struct drm_i915_private *dev_priv = dev->dev_private;
	struct drm_crtc *crtc;

	if (pipe < 0 || pipe >= dev_priv->num_pipe) {
		DRM_ERROR("Invalid crtc %d\n", pipe);
		return -EINVAL;
	}

	/* Get drm_crtc to timestamp: */
	crtc = intel_get_crtc_for_pipe(dev, pipe);
	if (crtc == NULL) {
		DRM_ERROR("Invalid crtc %d\n", pipe);
		return -EINVAL;
	}

	if (!crtc->enabled) {
		DRM_DEBUG_KMS("crtc %d is disabled\n", pipe);
		return -EBUSY;
	}

	/* Helper routine in DRM core does all the work: */
	return drm_calc_vbltimestamp_from_scanoutpos(dev, pipe, max_error,
						     vblank_time, flags,
						     crtc);
}

/*
 * Handle hotplug events outside the interrupt handler proper.
 */
static void i915_hotplug_work_func(struct work_struct *work)
{
	drm_i915_private_t *dev_priv = container_of(work, drm_i915_private_t,
						    hotplug_work);
	struct drm_device *dev = dev_priv->dev;
	struct drm_mode_config *mode_config = &dev->mode_config;
	struct intel_encoder *encoder;

	DRM_DEBUG_KMS("running encoder hotplug functions\n");

	list_for_each_entry(encoder, &mode_config->encoder_list, base.head)
		if (encoder->hot_plug)
			encoder->hot_plug(encoder);

	/* Just fire off a uevent and let userspace tell us what to do */
	drm_helper_hpd_irq_event(dev);
}

static void i915_handle_rps_change(struct drm_device *dev)
{
	drm_i915_private_t *dev_priv = dev->dev_private;
	u32 busy_up, busy_down, max_avg, min_avg;
	u8 new_delay = dev_priv->cur_delay;

	I915_WRITE16(MEMINTRSTS, MEMINT_EVAL_CHG);
	busy_up = I915_READ(RCPREVBSYTUPAVG);
	busy_down = I915_READ(RCPREVBSYTDNAVG);
	max_avg = I915_READ(RCBMAXAVG);
	min_avg = I915_READ(RCBMINAVG);

	/* Handle RCS change request from hw */
	if (busy_up > max_avg) {
		if (dev_priv->cur_delay != dev_priv->max_delay)
			new_delay = dev_priv->cur_delay - 1;
		if (new_delay < dev_priv->max_delay)
			new_delay = dev_priv->max_delay;
	} else if (busy_down < min_avg) {
		if (dev_priv->cur_delay != dev_priv->min_delay)
			new_delay = dev_priv->cur_delay + 1;
		if (new_delay > dev_priv->min_delay)
			new_delay = dev_priv->min_delay;
	}

	if (ironlake_set_drps(dev, new_delay))
		dev_priv->cur_delay = new_delay;

	return;
}

static void notify_ring(struct drm_device *dev,
			struct intel_ring_buffer *ring)
{
	struct drm_i915_private *dev_priv = dev->dev_private;
	u32 seqno;

	if (ring->obj == NULL)
		return;

	seqno = ring->get_seqno(ring);
	trace_i915_gem_request_complete(ring, seqno);

	ring->irq_seqno = seqno;
	wake_up_all(&ring->irq_queue);

	dev_priv->hangcheck_count = 0;
	mod_timer(&dev_priv->hangcheck_timer,
		  jiffies + msecs_to_jiffies(DRM_I915_HANGCHECK_PERIOD));
}

static void gen6_pm_rps_work(struct work_struct *work)
{
	drm_i915_private_t *dev_priv = container_of(work, drm_i915_private_t,
						    rps_work);
	u8 new_delay = dev_priv->cur_delay;
	u32 pm_iir, pm_imr;

	spin_lock_irq(&dev_priv->rps_lock);
	pm_iir = dev_priv->pm_iir;
	dev_priv->pm_iir = 0;
	pm_imr = I915_READ(GEN6_PMIMR);
	spin_unlock_irq(&dev_priv->rps_lock);

	if (!pm_iir)
		return;

	mutex_lock(&dev_priv->dev->struct_mutex);
	if (pm_iir & GEN6_PM_RP_UP_THRESHOLD) {
		if (dev_priv->cur_delay != dev_priv->max_delay)
			new_delay = dev_priv->cur_delay + 1;
		if (new_delay > dev_priv->max_delay)
			new_delay = dev_priv->max_delay;
	} else if (pm_iir & (GEN6_PM_RP_DOWN_THRESHOLD | GEN6_PM_RP_DOWN_TIMEOUT)) {
		gen6_gt_force_wake_get(dev_priv);
		if (dev_priv->cur_delay != dev_priv->min_delay)
			new_delay = dev_priv->cur_delay - 1;
		if (new_delay < dev_priv->min_delay) {
			new_delay = dev_priv->min_delay;
			I915_WRITE(GEN6_RP_INTERRUPT_LIMITS,
				   I915_READ(GEN6_RP_INTERRUPT_LIMITS) |
				   ((new_delay << 16) & 0x3f0000));
		} else {
			/* Make sure we continue to get down interrupts
			 * until we hit the minimum frequency */
			I915_WRITE(GEN6_RP_INTERRUPT_LIMITS,
				   I915_READ(GEN6_RP_INTERRUPT_LIMITS) & ~0x3f0000);
		}
		gen6_gt_force_wake_put(dev_priv);
	}

	gen6_set_rps(dev_priv->dev, new_delay);
	dev_priv->cur_delay = new_delay;

	/*
	 * rps_lock not held here because clearing is non-destructive. There is
	 * an *extremely* unlikely race with gen6_rps_enable() that is prevented
	 * by holding struct_mutex for the duration of the write.
	 */
	I915_WRITE(GEN6_PMIMR, pm_imr & ~pm_iir);
	mutex_unlock(&dev_priv->dev->struct_mutex);
}

static void pch_irq_handler(struct drm_device *dev)
{
	drm_i915_private_t *dev_priv = (drm_i915_private_t *) dev->dev_private;
	u32 pch_iir;
	int pipe;

	pch_iir = I915_READ(SDEIIR);

	if (pch_iir & SDE_AUDIO_POWER_MASK)
		DRM_DEBUG_DRIVER("PCH audio power change on port %d\n",
				 (pch_iir & SDE_AUDIO_POWER_MASK) >>
				 SDE_AUDIO_POWER_SHIFT);

	if (pch_iir & SDE_GMBUS)
		DRM_DEBUG_DRIVER("PCH GMBUS interrupt\n");

	if (pch_iir & SDE_AUDIO_HDCP_MASK)
		DRM_DEBUG_DRIVER("PCH HDCP audio interrupt\n");

	if (pch_iir & SDE_AUDIO_TRANS_MASK)
		DRM_DEBUG_DRIVER("PCH transcoder audio interrupt\n");

	if (pch_iir & SDE_POISON)
		DRM_ERROR("PCH poison interrupt\n");

	if (pch_iir & SDE_FDI_MASK)
		for_each_pipe(pipe)
			DRM_DEBUG_DRIVER("  pipe %c FDI IIR: 0x%08x\n",
					 pipe_name(pipe),
					 I915_READ(FDI_RX_IIR(pipe)));

	if (pch_iir & (SDE_TRANSB_CRC_DONE | SDE_TRANSA_CRC_DONE))
		DRM_DEBUG_DRIVER("PCH transcoder CRC done interrupt\n");

	if (pch_iir & (SDE_TRANSB_CRC_ERR | SDE_TRANSA_CRC_ERR))
		DRM_DEBUG_DRIVER("PCH transcoder CRC error interrupt\n");

	if (pch_iir & SDE_TRANSB_FIFO_UNDER)
		DRM_DEBUG_DRIVER("PCH transcoder B underrun interrupt\n");
	if (pch_iir & SDE_TRANSA_FIFO_UNDER)
		DRM_DEBUG_DRIVER("PCH transcoder A underrun interrupt\n");
}

irqreturn_t ivybridge_irq_handler(DRM_IRQ_ARGS)
<<<<<<< HEAD
{
	struct drm_device *dev = (struct drm_device *) arg;
	drm_i915_private_t *dev_priv = (drm_i915_private_t *) dev->dev_private;
	int ret = IRQ_NONE;
	u32 de_iir, gt_iir, de_ier, pch_iir, pm_iir;
	struct drm_i915_master_private *master_priv;

	atomic_inc(&dev_priv->irq_received);

	/* disable master interrupt before clearing iir  */
	de_ier = I915_READ(DEIER);
	I915_WRITE(DEIER, de_ier & ~DE_MASTER_IRQ_CONTROL);
	POSTING_READ(DEIER);

	de_iir = I915_READ(DEIIR);
	gt_iir = I915_READ(GTIIR);
	pch_iir = I915_READ(SDEIIR);
	pm_iir = I915_READ(GEN6_PMIIR);

	if (de_iir == 0 && gt_iir == 0 && pch_iir == 0 && pm_iir == 0)
		goto done;

	ret = IRQ_HANDLED;

	if (dev->primary->master) {
		master_priv = dev->primary->master->driver_priv;
		if (master_priv->sarea_priv)
			master_priv->sarea_priv->last_dispatch =
				READ_BREADCRUMB(dev_priv);
	}

	if (gt_iir & (GT_USER_INTERRUPT | GT_PIPE_NOTIFY))
		notify_ring(dev, &dev_priv->ring[RCS]);
	if (gt_iir & GT_GEN6_BSD_USER_INTERRUPT)
		notify_ring(dev, &dev_priv->ring[VCS]);
	if (gt_iir & GT_BLT_USER_INTERRUPT)
		notify_ring(dev, &dev_priv->ring[BCS]);

	if (de_iir & DE_GSE_IVB)
		intel_opregion_gse_intr(dev);

	if (de_iir & DE_PLANEA_FLIP_DONE_IVB) {
		intel_prepare_page_flip(dev, 0);
		intel_finish_page_flip_plane(dev, 0);
	}

	if (de_iir & DE_PLANEB_FLIP_DONE_IVB) {
		intel_prepare_page_flip(dev, 1);
		intel_finish_page_flip_plane(dev, 1);
	}

	if (de_iir & DE_PIPEA_VBLANK_IVB)
		drm_handle_vblank(dev, 0);

	if (de_iir & DE_PIPEB_VBLANK_IVB);
		drm_handle_vblank(dev, 1);

	/* check event from PCH */
	if (de_iir & DE_PCH_EVENT_IVB) {
		if (pch_iir & SDE_HOTPLUG_MASK_CPT)
			queue_work(dev_priv->wq, &dev_priv->hotplug_work);
		pch_irq_handler(dev);
	}

	if (pm_iir & GEN6_PM_DEFERRED_EVENTS) {
		unsigned long flags;
		spin_lock_irqsave(&dev_priv->rps_lock, flags);
		WARN(dev_priv->pm_iir & pm_iir, "Missed a PM interrupt\n");
		I915_WRITE(GEN6_PMIMR, pm_iir);
		dev_priv->pm_iir |= pm_iir;
		spin_unlock_irqrestore(&dev_priv->rps_lock, flags);
		queue_work(dev_priv->wq, &dev_priv->rps_work);
	}

	/* should clear PCH hotplug event before clear CPU irq */
	I915_WRITE(SDEIIR, pch_iir);
	I915_WRITE(GTIIR, gt_iir);
	I915_WRITE(DEIIR, de_iir);
	I915_WRITE(GEN6_PMIIR, pm_iir);

done:
	I915_WRITE(DEIER, de_ier);
	POSTING_READ(DEIER);

	return ret;
}

irqreturn_t ironlake_irq_handler(DRM_IRQ_ARGS)
{
	struct drm_device *dev = (struct drm_device *) arg;
=======
{
	struct drm_device *dev = (struct drm_device *) arg;
	drm_i915_private_t *dev_priv = (drm_i915_private_t *) dev->dev_private;
	int ret = IRQ_NONE;
	u32 de_iir, gt_iir, de_ier, pch_iir, pm_iir;
	struct drm_i915_master_private *master_priv;

	atomic_inc(&dev_priv->irq_received);

	/* disable master interrupt before clearing iir  */
	de_ier = I915_READ(DEIER);
	I915_WRITE(DEIER, de_ier & ~DE_MASTER_IRQ_CONTROL);
	POSTING_READ(DEIER);

	de_iir = I915_READ(DEIIR);
	gt_iir = I915_READ(GTIIR);
	pch_iir = I915_READ(SDEIIR);
	pm_iir = I915_READ(GEN6_PMIIR);

	if (de_iir == 0 && gt_iir == 0 && pch_iir == 0 && pm_iir == 0)
		goto done;

	ret = IRQ_HANDLED;

	if (dev->primary->master) {
		master_priv = dev->primary->master->driver_priv;
		if (master_priv->sarea_priv)
			master_priv->sarea_priv->last_dispatch =
				READ_BREADCRUMB(dev_priv);
	}

	if (gt_iir & (GT_USER_INTERRUPT | GT_PIPE_NOTIFY))
		notify_ring(dev, &dev_priv->ring[RCS]);
	if (gt_iir & GT_GEN6_BSD_USER_INTERRUPT)
		notify_ring(dev, &dev_priv->ring[VCS]);
	if (gt_iir & GT_BLT_USER_INTERRUPT)
		notify_ring(dev, &dev_priv->ring[BCS]);

	if (de_iir & DE_GSE_IVB)
		intel_opregion_gse_intr(dev);

	if (de_iir & DE_PLANEA_FLIP_DONE_IVB) {
		intel_prepare_page_flip(dev, 0);
		intel_finish_page_flip_plane(dev, 0);
	}

	if (de_iir & DE_PLANEB_FLIP_DONE_IVB) {
		intel_prepare_page_flip(dev, 1);
		intel_finish_page_flip_plane(dev, 1);
	}

	if (de_iir & DE_PIPEA_VBLANK_IVB)
		drm_handle_vblank(dev, 0);

	if (de_iir & DE_PIPEB_VBLANK_IVB)
		drm_handle_vblank(dev, 1);

	/* check event from PCH */
	if (de_iir & DE_PCH_EVENT_IVB) {
		if (pch_iir & SDE_HOTPLUG_MASK_CPT)
			queue_work(dev_priv->wq, &dev_priv->hotplug_work);
		pch_irq_handler(dev);
	}

	if (pm_iir & GEN6_PM_DEFERRED_EVENTS) {
		unsigned long flags;
		spin_lock_irqsave(&dev_priv->rps_lock, flags);
		WARN(dev_priv->pm_iir & pm_iir, "Missed a PM interrupt\n");
		I915_WRITE(GEN6_PMIMR, pm_iir);
		dev_priv->pm_iir |= pm_iir;
		spin_unlock_irqrestore(&dev_priv->rps_lock, flags);
		queue_work(dev_priv->wq, &dev_priv->rps_work);
	}

	/* should clear PCH hotplug event before clear CPU irq */
	I915_WRITE(SDEIIR, pch_iir);
	I915_WRITE(GTIIR, gt_iir);
	I915_WRITE(DEIIR, de_iir);
	I915_WRITE(GEN6_PMIIR, pm_iir);

done:
	I915_WRITE(DEIER, de_ier);
	POSTING_READ(DEIER);

	return ret;
}

irqreturn_t ironlake_irq_handler(DRM_IRQ_ARGS)
{
	struct drm_device *dev = (struct drm_device *) arg;
>>>>>>> 56299378
	drm_i915_private_t *dev_priv = (drm_i915_private_t *) dev->dev_private;
	int ret = IRQ_NONE;
	u32 de_iir, gt_iir, de_ier, pch_iir, pm_iir;
	u32 hotplug_mask;
	struct drm_i915_master_private *master_priv;
	u32 bsd_usr_interrupt = GT_BSD_USER_INTERRUPT;

	atomic_inc(&dev_priv->irq_received);

	if (IS_GEN6(dev))
		bsd_usr_interrupt = GT_GEN6_BSD_USER_INTERRUPT;

	/* disable master interrupt before clearing iir  */
	de_ier = I915_READ(DEIER);
	I915_WRITE(DEIER, de_ier & ~DE_MASTER_IRQ_CONTROL);
	POSTING_READ(DEIER);

	de_iir = I915_READ(DEIIR);
	gt_iir = I915_READ(GTIIR);
	pch_iir = I915_READ(SDEIIR);
	pm_iir = I915_READ(GEN6_PMIIR);

	if (de_iir == 0 && gt_iir == 0 && pch_iir == 0 &&
	    (!IS_GEN6(dev) || pm_iir == 0))
		goto done;

	if (HAS_PCH_CPT(dev))
		hotplug_mask = SDE_HOTPLUG_MASK_CPT;
	else
		hotplug_mask = SDE_HOTPLUG_MASK;

	ret = IRQ_HANDLED;

	if (dev->primary->master) {
		master_priv = dev->primary->master->driver_priv;
		if (master_priv->sarea_priv)
			master_priv->sarea_priv->last_dispatch =
				READ_BREADCRUMB(dev_priv);
	}

	if (gt_iir & (GT_USER_INTERRUPT | GT_PIPE_NOTIFY))
		notify_ring(dev, &dev_priv->ring[RCS]);
	if (gt_iir & bsd_usr_interrupt)
		notify_ring(dev, &dev_priv->ring[VCS]);
	if (gt_iir & GT_BLT_USER_INTERRUPT)
		notify_ring(dev, &dev_priv->ring[BCS]);

	if (de_iir & DE_GSE)
		intel_opregion_gse_intr(dev);

	if (de_iir & DE_PLANEA_FLIP_DONE) {
		intel_prepare_page_flip(dev, 0);
		intel_finish_page_flip_plane(dev, 0);
	}

	if (de_iir & DE_PLANEB_FLIP_DONE) {
		intel_prepare_page_flip(dev, 1);
		intel_finish_page_flip_plane(dev, 1);
	}

	if (de_iir & DE_PIPEA_VBLANK)
		drm_handle_vblank(dev, 0);

	if (de_iir & DE_PIPEB_VBLANK)
		drm_handle_vblank(dev, 1);

	/* check event from PCH */
	if (de_iir & DE_PCH_EVENT) {
		if (pch_iir & hotplug_mask)
			queue_work(dev_priv->wq, &dev_priv->hotplug_work);
		pch_irq_handler(dev);
	}

	if (de_iir & DE_PCU_EVENT) {
		I915_WRITE16(MEMINTRSTS, I915_READ(MEMINTRSTS));
		i915_handle_rps_change(dev);
	}

	if (IS_GEN6(dev) && pm_iir & GEN6_PM_DEFERRED_EVENTS) {
		/*
		 * IIR bits should never already be set because IMR should
		 * prevent an interrupt from being shown in IIR. The warning
		 * displays a case where we've unsafely cleared
		 * dev_priv->pm_iir. Although missing an interrupt of the same
		 * type is not a problem, it displays a problem in the logic.
		 *
		 * The mask bit in IMR is cleared by rps_work.
		 */
		unsigned long flags;
		spin_lock_irqsave(&dev_priv->rps_lock, flags);
		WARN(dev_priv->pm_iir & pm_iir, "Missed a PM interrupt\n");
		I915_WRITE(GEN6_PMIMR, pm_iir);
		dev_priv->pm_iir |= pm_iir;
		spin_unlock_irqrestore(&dev_priv->rps_lock, flags);
		queue_work(dev_priv->wq, &dev_priv->rps_work);
	}

	/* should clear PCH hotplug event before clear CPU irq */
	I915_WRITE(SDEIIR, pch_iir);
	I915_WRITE(GTIIR, gt_iir);
	I915_WRITE(DEIIR, de_iir);
	I915_WRITE(GEN6_PMIIR, pm_iir);

done:
	I915_WRITE(DEIER, de_ier);
	POSTING_READ(DEIER);

	return ret;
}

/**
 * i915_error_work_func - do process context error handling work
 * @work: work struct
 *
 * Fire an error uevent so userspace can see that a hang or error
 * was detected.
 */
static void i915_error_work_func(struct work_struct *work)
{
	drm_i915_private_t *dev_priv = container_of(work, drm_i915_private_t,
						    error_work);
	struct drm_device *dev = dev_priv->dev;
	char *error_event[] = { "ERROR=1", NULL };
	char *reset_event[] = { "RESET=1", NULL };
	char *reset_done_event[] = { "ERROR=0", NULL };

	kobject_uevent_env(&dev->primary->kdev.kobj, KOBJ_CHANGE, error_event);

	if (atomic_read(&dev_priv->mm.wedged)) {
		DRM_DEBUG_DRIVER("resetting chip\n");
		kobject_uevent_env(&dev->primary->kdev.kobj, KOBJ_CHANGE, reset_event);
		if (!i915_reset(dev, GRDOM_RENDER)) {
			atomic_set(&dev_priv->mm.wedged, 0);
			kobject_uevent_env(&dev->primary->kdev.kobj, KOBJ_CHANGE, reset_done_event);
		}
		complete_all(&dev_priv->error_completion);
	}
}

#ifdef CONFIG_DEBUG_FS
static struct drm_i915_error_object *
i915_error_object_create(struct drm_i915_private *dev_priv,
			 struct drm_i915_gem_object *src)
{
	struct drm_i915_error_object *dst;
	int page, page_count;
	u32 reloc_offset;

	if (src == NULL || src->pages == NULL)
		return NULL;

	page_count = src->base.size / PAGE_SIZE;

	dst = kmalloc(sizeof(*dst) + page_count * sizeof (u32 *), GFP_ATOMIC);
	if (dst == NULL)
		return NULL;

	reloc_offset = src->gtt_offset;
	for (page = 0; page < page_count; page++) {
		unsigned long flags;
		void __iomem *s;
		void *d;

		d = kmalloc(PAGE_SIZE, GFP_ATOMIC);
		if (d == NULL)
			goto unwind;

		local_irq_save(flags);
		s = io_mapping_map_atomic_wc(dev_priv->mm.gtt_mapping,
					     reloc_offset);
		memcpy_fromio(d, s, PAGE_SIZE);
		io_mapping_unmap_atomic(s);
		local_irq_restore(flags);

		dst->pages[page] = d;

		reloc_offset += PAGE_SIZE;
	}
	dst->page_count = page_count;
	dst->gtt_offset = src->gtt_offset;

	return dst;

unwind:
	while (page--)
		kfree(dst->pages[page]);
	kfree(dst);
	return NULL;
}

static void
i915_error_object_free(struct drm_i915_error_object *obj)
{
	int page;

	if (obj == NULL)
		return;

	for (page = 0; page < obj->page_count; page++)
		kfree(obj->pages[page]);

	kfree(obj);
}

static void
i915_error_state_free(struct drm_device *dev,
		      struct drm_i915_error_state *error)
{
	int i;

	for (i = 0; i < ARRAY_SIZE(error->batchbuffer); i++)
		i915_error_object_free(error->batchbuffer[i]);

	for (i = 0; i < ARRAY_SIZE(error->ringbuffer); i++)
		i915_error_object_free(error->ringbuffer[i]);

	kfree(error->active_bo);
	kfree(error->overlay);
	kfree(error);
}

static u32 capture_bo_list(struct drm_i915_error_buffer *err,
			   int count,
			   struct list_head *head)
{
	struct drm_i915_gem_object *obj;
	int i = 0;

	list_for_each_entry(obj, head, mm_list) {
		err->size = obj->base.size;
		err->name = obj->base.name;
		err->seqno = obj->last_rendering_seqno;
		err->gtt_offset = obj->gtt_offset;
		err->read_domains = obj->base.read_domains;
		err->write_domain = obj->base.write_domain;
		err->fence_reg = obj->fence_reg;
		err->pinned = 0;
		if (obj->pin_count > 0)
			err->pinned = 1;
		if (obj->user_pin_count > 0)
			err->pinned = -1;
		err->tiling = obj->tiling_mode;
		err->dirty = obj->dirty;
		err->purgeable = obj->madv != I915_MADV_WILLNEED;
		err->ring = obj->ring ? obj->ring->id : 0;
		err->cache_level = obj->cache_level;

		if (++i == count)
			break;

		err++;
	}

	return i;
}

static void i915_gem_record_fences(struct drm_device *dev,
				   struct drm_i915_error_state *error)
{
	struct drm_i915_private *dev_priv = dev->dev_private;
	int i;

	/* Fences */
	switch (INTEL_INFO(dev)->gen) {
	case 6:
		for (i = 0; i < 16; i++)
			error->fence[i] = I915_READ64(FENCE_REG_SANDYBRIDGE_0 + (i * 8));
		break;
	case 5:
	case 4:
		for (i = 0; i < 16; i++)
			error->fence[i] = I915_READ64(FENCE_REG_965_0 + (i * 8));
		break;
	case 3:
		if (IS_I945G(dev) || IS_I945GM(dev) || IS_G33(dev))
			for (i = 0; i < 8; i++)
				error->fence[i+8] = I915_READ(FENCE_REG_945_8 + (i * 4));
	case 2:
		for (i = 0; i < 8; i++)
			error->fence[i] = I915_READ(FENCE_REG_830_0 + (i * 4));
		break;

	}
}

static struct drm_i915_error_object *
i915_error_first_batchbuffer(struct drm_i915_private *dev_priv,
			     struct intel_ring_buffer *ring)
{
	struct drm_i915_gem_object *obj;
	u32 seqno;

	if (!ring->get_seqno)
		return NULL;

	seqno = ring->get_seqno(ring);
	list_for_each_entry(obj, &dev_priv->mm.active_list, mm_list) {
		if (obj->ring != ring)
			continue;

		if (i915_seqno_passed(seqno, obj->last_rendering_seqno))
			continue;

		if ((obj->base.read_domains & I915_GEM_DOMAIN_COMMAND) == 0)
			continue;

		/* We need to copy these to an anonymous buffer as the simplest
		 * method to avoid being overwritten by userspace.
		 */
		return i915_error_object_create(dev_priv, obj);
	}

	return NULL;
}

/**
 * i915_capture_error_state - capture an error record for later analysis
 * @dev: drm device
 *
 * Should be called when an error is detected (either a hang or an error
 * interrupt) to capture error state from the time of the error.  Fills
 * out a structure which becomes available in debugfs for user level tools
 * to pick up.
 */
static void i915_capture_error_state(struct drm_device *dev)
{
	struct drm_i915_private *dev_priv = dev->dev_private;
	struct drm_i915_gem_object *obj;
	struct drm_i915_error_state *error;
	unsigned long flags;
	int i, pipe;

	spin_lock_irqsave(&dev_priv->error_lock, flags);
	error = dev_priv->first_error;
	spin_unlock_irqrestore(&dev_priv->error_lock, flags);
	if (error)
		return;

	/* Account for pipe specific data like PIPE*STAT */
	error = kmalloc(sizeof(*error), GFP_ATOMIC);
	if (!error) {
		DRM_DEBUG_DRIVER("out of memory, not capturing error state\n");
		return;
	}

	DRM_INFO("capturing error event; look for more information in /debug/dri/%d/i915_error_state\n",
		 dev->primary->index);

	error->seqno = dev_priv->ring[RCS].get_seqno(&dev_priv->ring[RCS]);
	error->eir = I915_READ(EIR);
	error->pgtbl_er = I915_READ(PGTBL_ER);
	for_each_pipe(pipe)
		error->pipestat[pipe] = I915_READ(PIPESTAT(pipe));
	error->instpm = I915_READ(INSTPM);
	error->error = 0;
	if (INTEL_INFO(dev)->gen >= 6) {
		error->error = I915_READ(ERROR_GEN6);

		error->bcs_acthd = I915_READ(BCS_ACTHD);
		error->bcs_ipehr = I915_READ(BCS_IPEHR);
		error->bcs_ipeir = I915_READ(BCS_IPEIR);
		error->bcs_instdone = I915_READ(BCS_INSTDONE);
		error->bcs_seqno = 0;
		if (dev_priv->ring[BCS].get_seqno)
			error->bcs_seqno = dev_priv->ring[BCS].get_seqno(&dev_priv->ring[BCS]);

		error->vcs_acthd = I915_READ(VCS_ACTHD);
		error->vcs_ipehr = I915_READ(VCS_IPEHR);
		error->vcs_ipeir = I915_READ(VCS_IPEIR);
		error->vcs_instdone = I915_READ(VCS_INSTDONE);
		error->vcs_seqno = 0;
		if (dev_priv->ring[VCS].get_seqno)
			error->vcs_seqno = dev_priv->ring[VCS].get_seqno(&dev_priv->ring[VCS]);
	}
	if (INTEL_INFO(dev)->gen >= 4) {
		error->ipeir = I915_READ(IPEIR_I965);
		error->ipehr = I915_READ(IPEHR_I965);
		error->instdone = I915_READ(INSTDONE_I965);
		error->instps = I915_READ(INSTPS);
		error->instdone1 = I915_READ(INSTDONE1);
		error->acthd = I915_READ(ACTHD_I965);
		error->bbaddr = I915_READ64(BB_ADDR);
	} else {
		error->ipeir = I915_READ(IPEIR);
		error->ipehr = I915_READ(IPEHR);
		error->instdone = I915_READ(INSTDONE);
		error->acthd = I915_READ(ACTHD);
		error->bbaddr = 0;
	}
	i915_gem_record_fences(dev, error);

	/* Record the active batch and ring buffers */
	for (i = 0; i < I915_NUM_RINGS; i++) {
		error->batchbuffer[i] =
			i915_error_first_batchbuffer(dev_priv,
						     &dev_priv->ring[i]);

		error->ringbuffer[i] =
			i915_error_object_create(dev_priv,
						 dev_priv->ring[i].obj);
	}

	/* Record buffers on the active and pinned lists. */
	error->active_bo = NULL;
	error->pinned_bo = NULL;

	i = 0;
	list_for_each_entry(obj, &dev_priv->mm.active_list, mm_list)
		i++;
	error->active_bo_count = i;
	list_for_each_entry(obj, &dev_priv->mm.pinned_list, mm_list)
		i++;
	error->pinned_bo_count = i - error->active_bo_count;

	error->active_bo = NULL;
	error->pinned_bo = NULL;
	if (i) {
		error->active_bo = kmalloc(sizeof(*error->active_bo)*i,
					   GFP_ATOMIC);
		if (error->active_bo)
			error->pinned_bo =
				error->active_bo + error->active_bo_count;
	}

	if (error->active_bo)
		error->active_bo_count =
			capture_bo_list(error->active_bo,
					error->active_bo_count,
					&dev_priv->mm.active_list);

	if (error->pinned_bo)
		error->pinned_bo_count =
			capture_bo_list(error->pinned_bo,
					error->pinned_bo_count,
					&dev_priv->mm.pinned_list);

	do_gettimeofday(&error->time);

	error->overlay = intel_overlay_capture_error_state(dev);
	error->display = intel_display_capture_error_state(dev);

	spin_lock_irqsave(&dev_priv->error_lock, flags);
	if (dev_priv->first_error == NULL) {
		dev_priv->first_error = error;
		error = NULL;
	}
	spin_unlock_irqrestore(&dev_priv->error_lock, flags);

	if (error)
		i915_error_state_free(dev, error);
}

void i915_destroy_error_state(struct drm_device *dev)
{
	struct drm_i915_private *dev_priv = dev->dev_private;
	struct drm_i915_error_state *error;

	spin_lock(&dev_priv->error_lock);
	error = dev_priv->first_error;
	dev_priv->first_error = NULL;
	spin_unlock(&dev_priv->error_lock);

	if (error)
		i915_error_state_free(dev, error);
}
#else
#define i915_capture_error_state(x)
#endif

static void i915_report_and_clear_eir(struct drm_device *dev)
{
	struct drm_i915_private *dev_priv = dev->dev_private;
	u32 eir = I915_READ(EIR);
	int pipe;

	if (!eir)
		return;

	printk(KERN_ERR "render error detected, EIR: 0x%08x\n",
	       eir);

	if (IS_G4X(dev)) {
		if (eir & (GM45_ERROR_MEM_PRIV | GM45_ERROR_CP_PRIV)) {
			u32 ipeir = I915_READ(IPEIR_I965);

			printk(KERN_ERR "  IPEIR: 0x%08x\n",
			       I915_READ(IPEIR_I965));
			printk(KERN_ERR "  IPEHR: 0x%08x\n",
			       I915_READ(IPEHR_I965));
			printk(KERN_ERR "  INSTDONE: 0x%08x\n",
			       I915_READ(INSTDONE_I965));
			printk(KERN_ERR "  INSTPS: 0x%08x\n",
			       I915_READ(INSTPS));
			printk(KERN_ERR "  INSTDONE1: 0x%08x\n",
			       I915_READ(INSTDONE1));
			printk(KERN_ERR "  ACTHD: 0x%08x\n",
			       I915_READ(ACTHD_I965));
			I915_WRITE(IPEIR_I965, ipeir);
			POSTING_READ(IPEIR_I965);
		}
		if (eir & GM45_ERROR_PAGE_TABLE) {
			u32 pgtbl_err = I915_READ(PGTBL_ER);
			printk(KERN_ERR "page table error\n");
			printk(KERN_ERR "  PGTBL_ER: 0x%08x\n",
			       pgtbl_err);
			I915_WRITE(PGTBL_ER, pgtbl_err);
			POSTING_READ(PGTBL_ER);
		}
	}

	if (!IS_GEN2(dev)) {
		if (eir & I915_ERROR_PAGE_TABLE) {
			u32 pgtbl_err = I915_READ(PGTBL_ER);
			printk(KERN_ERR "page table error\n");
			printk(KERN_ERR "  PGTBL_ER: 0x%08x\n",
			       pgtbl_err);
			I915_WRITE(PGTBL_ER, pgtbl_err);
			POSTING_READ(PGTBL_ER);
		}
	}

	if (eir & I915_ERROR_MEMORY_REFRESH) {
		printk(KERN_ERR "memory refresh error:\n");
		for_each_pipe(pipe)
			printk(KERN_ERR "pipe %c stat: 0x%08x\n",
			       pipe_name(pipe), I915_READ(PIPESTAT(pipe)));
		/* pipestat has already been acked */
	}
	if (eir & I915_ERROR_INSTRUCTION) {
		printk(KERN_ERR "instruction error\n");
		printk(KERN_ERR "  INSTPM: 0x%08x\n",
		       I915_READ(INSTPM));
		if (INTEL_INFO(dev)->gen < 4) {
			u32 ipeir = I915_READ(IPEIR);

			printk(KERN_ERR "  IPEIR: 0x%08x\n",
			       I915_READ(IPEIR));
			printk(KERN_ERR "  IPEHR: 0x%08x\n",
			       I915_READ(IPEHR));
			printk(KERN_ERR "  INSTDONE: 0x%08x\n",
			       I915_READ(INSTDONE));
			printk(KERN_ERR "  ACTHD: 0x%08x\n",
			       I915_READ(ACTHD));
			I915_WRITE(IPEIR, ipeir);
			POSTING_READ(IPEIR);
		} else {
			u32 ipeir = I915_READ(IPEIR_I965);

			printk(KERN_ERR "  IPEIR: 0x%08x\n",
			       I915_READ(IPEIR_I965));
			printk(KERN_ERR "  IPEHR: 0x%08x\n",
			       I915_READ(IPEHR_I965));
			printk(KERN_ERR "  INSTDONE: 0x%08x\n",
			       I915_READ(INSTDONE_I965));
			printk(KERN_ERR "  INSTPS: 0x%08x\n",
			       I915_READ(INSTPS));
			printk(KERN_ERR "  INSTDONE1: 0x%08x\n",
			       I915_READ(INSTDONE1));
			printk(KERN_ERR "  ACTHD: 0x%08x\n",
			       I915_READ(ACTHD_I965));
			I915_WRITE(IPEIR_I965, ipeir);
			POSTING_READ(IPEIR_I965);
		}
	}

	I915_WRITE(EIR, eir);
	POSTING_READ(EIR);
	eir = I915_READ(EIR);
	if (eir) {
		/*
		 * some errors might have become stuck,
		 * mask them.
		 */
		DRM_ERROR("EIR stuck: 0x%08x, masking\n", eir);
		I915_WRITE(EMR, I915_READ(EMR) | eir);
		I915_WRITE(IIR, I915_RENDER_COMMAND_PARSER_ERROR_INTERRUPT);
	}
}

/**
 * i915_handle_error - handle an error interrupt
 * @dev: drm device
 *
 * Do some basic checking of regsiter state at error interrupt time and
 * dump it to the syslog.  Also call i915_capture_error_state() to make
 * sure we get a record and make it available in debugfs.  Fire a uevent
 * so userspace knows something bad happened (should trigger collection
 * of a ring dump etc.).
 */
void i915_handle_error(struct drm_device *dev, bool wedged)
{
	struct drm_i915_private *dev_priv = dev->dev_private;

	i915_capture_error_state(dev);
	i915_report_and_clear_eir(dev);

	if (wedged) {
		INIT_COMPLETION(dev_priv->error_completion);
		atomic_set(&dev_priv->mm.wedged, 1);

		/*
		 * Wakeup waiting processes so they don't hang
		 */
		wake_up_all(&dev_priv->ring[RCS].irq_queue);
		if (HAS_BSD(dev))
			wake_up_all(&dev_priv->ring[VCS].irq_queue);
		if (HAS_BLT(dev))
			wake_up_all(&dev_priv->ring[BCS].irq_queue);
	}

	queue_work(dev_priv->wq, &dev_priv->error_work);
}

static void i915_pageflip_stall_check(struct drm_device *dev, int pipe)
{
	drm_i915_private_t *dev_priv = dev->dev_private;
	struct drm_crtc *crtc = dev_priv->pipe_to_crtc_mapping[pipe];
	struct intel_crtc *intel_crtc = to_intel_crtc(crtc);
	struct drm_i915_gem_object *obj;
	struct intel_unpin_work *work;
	unsigned long flags;
	bool stall_detected;

	/* Ignore early vblank irqs */
	if (intel_crtc == NULL)
		return;

	spin_lock_irqsave(&dev->event_lock, flags);
	work = intel_crtc->unpin_work;

	if (work == NULL || work->pending || !work->enable_stall_check) {
		/* Either the pending flip IRQ arrived, or we're too early. Don't check */
		spin_unlock_irqrestore(&dev->event_lock, flags);
		return;
	}

	/* Potential stall - if we see that the flip has happened, assume a missed interrupt */
	obj = work->pending_flip_obj;
	if (INTEL_INFO(dev)->gen >= 4) {
		int dspsurf = DSPSURF(intel_crtc->plane);
		stall_detected = I915_READ(dspsurf) == obj->gtt_offset;
	} else {
		int dspaddr = DSPADDR(intel_crtc->plane);
		stall_detected = I915_READ(dspaddr) == (obj->gtt_offset +
							crtc->y * crtc->fb->pitch +
							crtc->x * crtc->fb->bits_per_pixel/8);
	}

	spin_unlock_irqrestore(&dev->event_lock, flags);

	if (stall_detected) {
		DRM_DEBUG_DRIVER("Pageflip stall detected\n");
		intel_prepare_page_flip(dev, intel_crtc->plane);
	}
}

irqreturn_t i915_driver_irq_handler(DRM_IRQ_ARGS)
{
	struct drm_device *dev = (struct drm_device *) arg;
	drm_i915_private_t *dev_priv = (drm_i915_private_t *) dev->dev_private;
	struct drm_i915_master_private *master_priv;
	u32 iir, new_iir;
	u32 pipe_stats[I915_MAX_PIPES];
	u32 vblank_status;
	int vblank = 0;
	unsigned long irqflags;
	int irq_received;
	int ret = IRQ_NONE, pipe;
	bool blc_event = false;

	atomic_inc(&dev_priv->irq_received);

	iir = I915_READ(IIR);

	if (INTEL_INFO(dev)->gen >= 4)
		vblank_status = PIPE_START_VBLANK_INTERRUPT_STATUS;
	else
		vblank_status = PIPE_VBLANK_INTERRUPT_STATUS;

	for (;;) {
		irq_received = iir != 0;

		/* Can't rely on pipestat interrupt bit in iir as it might
		 * have been cleared after the pipestat interrupt was received.
		 * It doesn't set the bit in iir again, but it still produces
		 * interrupts (for non-MSI).
		 */
		spin_lock_irqsave(&dev_priv->irq_lock, irqflags);
		if (iir & I915_RENDER_COMMAND_PARSER_ERROR_INTERRUPT)
			i915_handle_error(dev, false);

		for_each_pipe(pipe) {
			int reg = PIPESTAT(pipe);
			pipe_stats[pipe] = I915_READ(reg);

			/*
			 * Clear the PIPE*STAT regs before the IIR
			 */
			if (pipe_stats[pipe] & 0x8000ffff) {
				if (pipe_stats[pipe] & PIPE_FIFO_UNDERRUN_STATUS)
					DRM_DEBUG_DRIVER("pipe %c underrun\n",
							 pipe_name(pipe));
				I915_WRITE(reg, pipe_stats[pipe]);
				irq_received = 1;
			}
		}
		spin_unlock_irqrestore(&dev_priv->irq_lock, irqflags);

		if (!irq_received)
			break;

		ret = IRQ_HANDLED;

		/* Consume port.  Then clear IIR or we'll miss events */
		if ((I915_HAS_HOTPLUG(dev)) &&
		    (iir & I915_DISPLAY_PORT_INTERRUPT)) {
			u32 hotplug_status = I915_READ(PORT_HOTPLUG_STAT);

			DRM_DEBUG_DRIVER("hotplug event received, stat 0x%08x\n",
				  hotplug_status);
			if (hotplug_status & dev_priv->hotplug_supported_mask)
				queue_work(dev_priv->wq,
					   &dev_priv->hotplug_work);

			I915_WRITE(PORT_HOTPLUG_STAT, hotplug_status);
			I915_READ(PORT_HOTPLUG_STAT);
		}

		I915_WRITE(IIR, iir);
		new_iir = I915_READ(IIR); /* Flush posted writes */

		if (dev->primary->master) {
			master_priv = dev->primary->master->driver_priv;
			if (master_priv->sarea_priv)
				master_priv->sarea_priv->last_dispatch =
					READ_BREADCRUMB(dev_priv);
		}

		if (iir & I915_USER_INTERRUPT)
			notify_ring(dev, &dev_priv->ring[RCS]);
		if (iir & I915_BSD_USER_INTERRUPT)
			notify_ring(dev, &dev_priv->ring[VCS]);

		if (iir & I915_DISPLAY_PLANE_A_FLIP_PENDING_INTERRUPT) {
			intel_prepare_page_flip(dev, 0);
			if (dev_priv->flip_pending_is_done)
				intel_finish_page_flip_plane(dev, 0);
		}

		if (iir & I915_DISPLAY_PLANE_B_FLIP_PENDING_INTERRUPT) {
			intel_prepare_page_flip(dev, 1);
			if (dev_priv->flip_pending_is_done)
				intel_finish_page_flip_plane(dev, 1);
		}

		for_each_pipe(pipe) {
			if (pipe_stats[pipe] & vblank_status &&
			    drm_handle_vblank(dev, pipe)) {
				vblank++;
				if (!dev_priv->flip_pending_is_done) {
					i915_pageflip_stall_check(dev, pipe);
					intel_finish_page_flip(dev, pipe);
				}
			}

			if (pipe_stats[pipe] & PIPE_LEGACY_BLC_EVENT_STATUS)
				blc_event = true;
		}


		if (blc_event || (iir & I915_ASLE_INTERRUPT))
			intel_opregion_asle_intr(dev);

		/* With MSI, interrupts are only generated when iir
		 * transitions from zero to nonzero.  If another bit got
		 * set while we were handling the existing iir bits, then
		 * we would never get another interrupt.
		 *
		 * This is fine on non-MSI as well, as if we hit this path
		 * we avoid exiting the interrupt handler only to generate
		 * another one.
		 *
		 * Note that for MSI this could cause a stray interrupt report
		 * if an interrupt landed in the time between writing IIR and
		 * the posting read.  This should be rare enough to never
		 * trigger the 99% of 100,000 interrupts test for disabling
		 * stray interrupts.
		 */
		iir = new_iir;
	}

	return ret;
}

static int i915_emit_irq(struct drm_device * dev)
{
	drm_i915_private_t *dev_priv = dev->dev_private;
	struct drm_i915_master_private *master_priv = dev->primary->master->driver_priv;

	i915_kernel_lost_context(dev);

	DRM_DEBUG_DRIVER("\n");

	dev_priv->counter++;
	if (dev_priv->counter > 0x7FFFFFFFUL)
		dev_priv->counter = 1;
	if (master_priv->sarea_priv)
		master_priv->sarea_priv->last_enqueue = dev_priv->counter;

	if (BEGIN_LP_RING(4) == 0) {
		OUT_RING(MI_STORE_DWORD_INDEX);
		OUT_RING(I915_BREADCRUMB_INDEX << MI_STORE_DWORD_INDEX_SHIFT);
		OUT_RING(dev_priv->counter);
		OUT_RING(MI_USER_INTERRUPT);
		ADVANCE_LP_RING();
	}

	return dev_priv->counter;
}

static int i915_wait_irq(struct drm_device * dev, int irq_nr)
{
	drm_i915_private_t *dev_priv = (drm_i915_private_t *) dev->dev_private;
	struct drm_i915_master_private *master_priv = dev->primary->master->driver_priv;
	int ret = 0;
	struct intel_ring_buffer *ring = LP_RING(dev_priv);

	DRM_DEBUG_DRIVER("irq_nr=%d breadcrumb=%d\n", irq_nr,
		  READ_BREADCRUMB(dev_priv));

	if (READ_BREADCRUMB(dev_priv) >= irq_nr) {
		if (master_priv->sarea_priv)
			master_priv->sarea_priv->last_dispatch = READ_BREADCRUMB(dev_priv);
		return 0;
	}

	if (master_priv->sarea_priv)
		master_priv->sarea_priv->perf_boxes |= I915_BOX_WAIT;

	if (ring->irq_get(ring)) {
		DRM_WAIT_ON(ret, ring->irq_queue, 3 * DRM_HZ,
			    READ_BREADCRUMB(dev_priv) >= irq_nr);
		ring->irq_put(ring);
	} else if (wait_for(READ_BREADCRUMB(dev_priv) >= irq_nr, 3000))
		ret = -EBUSY;

	if (ret == -EBUSY) {
		DRM_ERROR("EBUSY -- rec: %d emitted: %d\n",
			  READ_BREADCRUMB(dev_priv), (int)dev_priv->counter);
	}

	return ret;
}

/* Needs the lock as it touches the ring.
 */
int i915_irq_emit(struct drm_device *dev, void *data,
			 struct drm_file *file_priv)
{
	drm_i915_private_t *dev_priv = dev->dev_private;
	drm_i915_irq_emit_t *emit = data;
	int result;

	if (!dev_priv || !LP_RING(dev_priv)->virtual_start) {
		DRM_ERROR("called with no initialization\n");
		return -EINVAL;
	}

	RING_LOCK_TEST_WITH_RETURN(dev, file_priv);

	mutex_lock(&dev->struct_mutex);
	result = i915_emit_irq(dev);
	mutex_unlock(&dev->struct_mutex);

	if (DRM_COPY_TO_USER(emit->irq_seq, &result, sizeof(int))) {
		DRM_ERROR("copy_to_user\n");
		return -EFAULT;
	}

	return 0;
}

/* Doesn't need the hardware lock.
 */
int i915_irq_wait(struct drm_device *dev, void *data,
			 struct drm_file *file_priv)
{
	drm_i915_private_t *dev_priv = dev->dev_private;
	drm_i915_irq_wait_t *irqwait = data;

	if (!dev_priv) {
		DRM_ERROR("called with no initialization\n");
		return -EINVAL;
	}

	return i915_wait_irq(dev, irqwait->irq_seq);
}

/* Called from drm generic code, passed 'crtc' which
 * we use as a pipe index
 */
int i915_enable_vblank(struct drm_device *dev, int pipe)
{
	drm_i915_private_t *dev_priv = (drm_i915_private_t *) dev->dev_private;
	unsigned long irqflags;

	if (!i915_pipe_enabled(dev, pipe))
		return -EINVAL;

	spin_lock_irqsave(&dev_priv->irq_lock, irqflags);
	if (INTEL_INFO(dev)->gen >= 4)
		i915_enable_pipestat(dev_priv, pipe,
				     PIPE_START_VBLANK_INTERRUPT_ENABLE);
	else
		i915_enable_pipestat(dev_priv, pipe,
				     PIPE_VBLANK_INTERRUPT_ENABLE);

	/* maintain vblank delivery even in deep C-states */
	if (dev_priv->info->gen == 3)
		I915_WRITE(INSTPM, INSTPM_AGPBUSY_DIS << 16);
	spin_unlock_irqrestore(&dev_priv->irq_lock, irqflags);

	return 0;
}

int ironlake_enable_vblank(struct drm_device *dev, int pipe)
{
	drm_i915_private_t *dev_priv = (drm_i915_private_t *) dev->dev_private;
	unsigned long irqflags;

	if (!i915_pipe_enabled(dev, pipe))
		return -EINVAL;

	spin_lock_irqsave(&dev_priv->irq_lock, irqflags);
	ironlake_enable_display_irq(dev_priv, (pipe == 0) ?
				    DE_PIPEA_VBLANK: DE_PIPEB_VBLANK);
	spin_unlock_irqrestore(&dev_priv->irq_lock, irqflags);

	return 0;
}

int ivybridge_enable_vblank(struct drm_device *dev, int pipe)
{
	drm_i915_private_t *dev_priv = (drm_i915_private_t *) dev->dev_private;
	unsigned long irqflags;

	if (!i915_pipe_enabled(dev, pipe))
		return -EINVAL;

	spin_lock_irqsave(&dev_priv->irq_lock, irqflags);
	ironlake_enable_display_irq(dev_priv, (pipe == 0) ?
				    DE_PIPEA_VBLANK_IVB : DE_PIPEB_VBLANK_IVB);
	spin_unlock_irqrestore(&dev_priv->irq_lock, irqflags);

	return 0;
}

/* Called from drm generic code, passed 'crtc' which
 * we use as a pipe index
 */
void i915_disable_vblank(struct drm_device *dev, int pipe)
{
	drm_i915_private_t *dev_priv = (drm_i915_private_t *) dev->dev_private;
	unsigned long irqflags;

	spin_lock_irqsave(&dev_priv->irq_lock, irqflags);
	if (dev_priv->info->gen == 3)
		I915_WRITE(INSTPM,
			   INSTPM_AGPBUSY_DIS << 16 | INSTPM_AGPBUSY_DIS);

	i915_disable_pipestat(dev_priv, pipe,
			      PIPE_VBLANK_INTERRUPT_ENABLE |
			      PIPE_START_VBLANK_INTERRUPT_ENABLE);
	spin_unlock_irqrestore(&dev_priv->irq_lock, irqflags);
}

void ironlake_disable_vblank(struct drm_device *dev, int pipe)
{
	drm_i915_private_t *dev_priv = (drm_i915_private_t *) dev->dev_private;
	unsigned long irqflags;

	spin_lock_irqsave(&dev_priv->irq_lock, irqflags);
	ironlake_disable_display_irq(dev_priv, (pipe == 0) ?
				     DE_PIPEA_VBLANK: DE_PIPEB_VBLANK);
	spin_unlock_irqrestore(&dev_priv->irq_lock, irqflags);
}

void ivybridge_disable_vblank(struct drm_device *dev, int pipe)
{
	drm_i915_private_t *dev_priv = (drm_i915_private_t *) dev->dev_private;
	unsigned long irqflags;

	spin_lock_irqsave(&dev_priv->irq_lock, irqflags);
	ironlake_disable_display_irq(dev_priv, (pipe == 0) ?
				     DE_PIPEA_VBLANK_IVB : DE_PIPEB_VBLANK_IVB);
	spin_unlock_irqrestore(&dev_priv->irq_lock, irqflags);
}

/* Set the vblank monitor pipe
 */
int i915_vblank_pipe_set(struct drm_device *dev, void *data,
			 struct drm_file *file_priv)
{
	drm_i915_private_t *dev_priv = dev->dev_private;

	if (!dev_priv) {
		DRM_ERROR("called with no initialization\n");
		return -EINVAL;
	}

	return 0;
}

int i915_vblank_pipe_get(struct drm_device *dev, void *data,
			 struct drm_file *file_priv)
{
	drm_i915_private_t *dev_priv = dev->dev_private;
	drm_i915_vblank_pipe_t *pipe = data;

	if (!dev_priv) {
		DRM_ERROR("called with no initialization\n");
		return -EINVAL;
	}

	pipe->pipe = DRM_I915_VBLANK_PIPE_A | DRM_I915_VBLANK_PIPE_B;

	return 0;
}

/**
 * Schedule buffer swap at given vertical blank.
 */
int i915_vblank_swap(struct drm_device *dev, void *data,
		     struct drm_file *file_priv)
{
	/* The delayed swap mechanism was fundamentally racy, and has been
	 * removed.  The model was that the client requested a delayed flip/swap
	 * from the kernel, then waited for vblank before continuing to perform
	 * rendering.  The problem was that the kernel might wake the client
	 * up before it dispatched the vblank swap (since the lock has to be
	 * held while touching the ringbuffer), in which case the client would
	 * clear and start the next frame before the swap occurred, and
	 * flicker would occur in addition to likely missing the vblank.
	 *
	 * In the absence of this ioctl, userland falls back to a correct path
	 * of waiting for a vblank, then dispatching the swap on its own.
	 * Context switching to userland and back is plenty fast enough for
	 * meeting the requirements of vblank swapping.
	 */
	return -EINVAL;
}

static u32
ring_last_seqno(struct intel_ring_buffer *ring)
{
	return list_entry(ring->request_list.prev,
			  struct drm_i915_gem_request, list)->seqno;
}

static bool i915_hangcheck_ring_idle(struct intel_ring_buffer *ring, bool *err)
{
	if (list_empty(&ring->request_list) ||
	    i915_seqno_passed(ring->get_seqno(ring), ring_last_seqno(ring))) {
		/* Issue a wake-up to catch stuck h/w. */
		if (ring->waiting_seqno && waitqueue_active(&ring->irq_queue)) {
			DRM_ERROR("Hangcheck timer elapsed... %s idle [waiting on %d, at %d], missed IRQ?\n",
				  ring->name,
				  ring->waiting_seqno,
				  ring->get_seqno(ring));
			wake_up_all(&ring->irq_queue);
			*err = true;
		}
		return true;
	}
	return false;
}

static bool kick_ring(struct intel_ring_buffer *ring)
{
	struct drm_device *dev = ring->dev;
	struct drm_i915_private *dev_priv = dev->dev_private;
	u32 tmp = I915_READ_CTL(ring);
	if (tmp & RING_WAIT) {
		DRM_ERROR("Kicking stuck wait on %s\n",
			  ring->name);
		I915_WRITE_CTL(ring, tmp);
		return true;
	}
	if (IS_GEN6(dev) &&
	    (tmp & RING_WAIT_SEMAPHORE)) {
		DRM_ERROR("Kicking stuck semaphore on %s\n",
			  ring->name);
		I915_WRITE_CTL(ring, tmp);
		return true;
	}
	return false;
}

/**
 * This is called when the chip hasn't reported back with completed
 * batchbuffers in a long time. The first time this is called we simply record
 * ACTHD. If ACTHD hasn't changed by the time the hangcheck timer elapses
 * again, we assume the chip is wedged and try to fix it.
 */
void i915_hangcheck_elapsed(unsigned long data)
{
	struct drm_device *dev = (struct drm_device *)data;
	drm_i915_private_t *dev_priv = dev->dev_private;
	uint32_t acthd, instdone, instdone1;
	bool err = false;

	/* If all work is done then ACTHD clearly hasn't advanced. */
	if (i915_hangcheck_ring_idle(&dev_priv->ring[RCS], &err) &&
	    i915_hangcheck_ring_idle(&dev_priv->ring[VCS], &err) &&
	    i915_hangcheck_ring_idle(&dev_priv->ring[BCS], &err)) {
		dev_priv->hangcheck_count = 0;
		if (err)
			goto repeat;
		return;
	}

	if (INTEL_INFO(dev)->gen < 4) {
		acthd = I915_READ(ACTHD);
		instdone = I915_READ(INSTDONE);
		instdone1 = 0;
	} else {
		acthd = I915_READ(ACTHD_I965);
		instdone = I915_READ(INSTDONE_I965);
		instdone1 = I915_READ(INSTDONE1);
	}

	if (dev_priv->last_acthd == acthd &&
	    dev_priv->last_instdone == instdone &&
	    dev_priv->last_instdone1 == instdone1) {
		if (dev_priv->hangcheck_count++ > 1) {
			DRM_ERROR("Hangcheck timer elapsed... GPU hung\n");

			if (!IS_GEN2(dev)) {
				/* Is the chip hanging on a WAIT_FOR_EVENT?
				 * If so we can simply poke the RB_WAIT bit
				 * and break the hang. This should work on
				 * all but the second generation chipsets.
				 */

				if (kick_ring(&dev_priv->ring[RCS]))
					goto repeat;

				if (HAS_BSD(dev) &&
				    kick_ring(&dev_priv->ring[VCS]))
					goto repeat;

				if (HAS_BLT(dev) &&
				    kick_ring(&dev_priv->ring[BCS]))
					goto repeat;
			}

			i915_handle_error(dev, true);
			return;
		}
	} else {
		dev_priv->hangcheck_count = 0;

		dev_priv->last_acthd = acthd;
		dev_priv->last_instdone = instdone;
		dev_priv->last_instdone1 = instdone1;
	}

repeat:
	/* Reset timer case chip hangs without another request being added */
	mod_timer(&dev_priv->hangcheck_timer,
		  jiffies + msecs_to_jiffies(DRM_I915_HANGCHECK_PERIOD));
}

/* drm_dma.h hooks
*/
void ironlake_irq_preinstall(struct drm_device *dev)
{
	drm_i915_private_t *dev_priv = (drm_i915_private_t *) dev->dev_private;

	atomic_set(&dev_priv->irq_received, 0);

	INIT_WORK(&dev_priv->hotplug_work, i915_hotplug_work_func);
	INIT_WORK(&dev_priv->error_work, i915_error_work_func);
	if (IS_GEN6(dev) || IS_IVYBRIDGE(dev))
		INIT_WORK(&dev_priv->rps_work, gen6_pm_rps_work);

	I915_WRITE(HWSTAM, 0xeffe);
	if (IS_GEN6(dev)) {
		/* Workaround stalls observed on Sandy Bridge GPUs by
		 * making the blitter command streamer generate a
		 * write to the Hardware Status Page for
		 * MI_USER_INTERRUPT.  This appears to serialize the
		 * previous seqno write out before the interrupt
		 * happens.
		 */
		I915_WRITE(GEN6_BLITTER_HWSTAM, ~GEN6_BLITTER_USER_INTERRUPT);
	}

	/* XXX hotplug from PCH */

	I915_WRITE(DEIMR, 0xffffffff);
	I915_WRITE(DEIER, 0x0);
	POSTING_READ(DEIER);

	/* and GT */
	I915_WRITE(GTIMR, 0xffffffff);
	I915_WRITE(GTIER, 0x0);
	POSTING_READ(GTIER);

	/* south display irq */
	I915_WRITE(SDEIMR, 0xffffffff);
	I915_WRITE(SDEIER, 0x0);
	POSTING_READ(SDEIER);
}

int ironlake_irq_postinstall(struct drm_device *dev)
{
	drm_i915_private_t *dev_priv = (drm_i915_private_t *) dev->dev_private;
	/* enable kind of interrupts always enabled */
	u32 display_mask = DE_MASTER_IRQ_CONTROL | DE_GSE | DE_PCH_EVENT |
			   DE_PLANEA_FLIP_DONE | DE_PLANEB_FLIP_DONE;
	u32 render_irqs;
	u32 hotplug_mask;

	DRM_INIT_WAITQUEUE(&dev_priv->ring[RCS].irq_queue);
	if (HAS_BSD(dev))
		DRM_INIT_WAITQUEUE(&dev_priv->ring[VCS].irq_queue);
	if (HAS_BLT(dev))
		DRM_INIT_WAITQUEUE(&dev_priv->ring[BCS].irq_queue);

	dev_priv->vblank_pipe = DRM_I915_VBLANK_PIPE_A | DRM_I915_VBLANK_PIPE_B;
	dev_priv->irq_mask = ~display_mask;

	/* should always can generate irq */
	I915_WRITE(DEIIR, I915_READ(DEIIR));
	I915_WRITE(DEIMR, dev_priv->irq_mask);
	I915_WRITE(DEIER, display_mask | DE_PIPEA_VBLANK | DE_PIPEB_VBLANK);
	POSTING_READ(DEIER);

	dev_priv->gt_irq_mask = ~0;

	I915_WRITE(GTIIR, I915_READ(GTIIR));
	I915_WRITE(GTIMR, dev_priv->gt_irq_mask);

	if (IS_GEN6(dev))
		render_irqs =
			GT_USER_INTERRUPT |
			GT_GEN6_BSD_USER_INTERRUPT |
			GT_BLT_USER_INTERRUPT;
	else
		render_irqs =
			GT_USER_INTERRUPT |
			GT_PIPE_NOTIFY |
			GT_BSD_USER_INTERRUPT;
	I915_WRITE(GTIER, render_irqs);
	POSTING_READ(GTIER);

	if (HAS_PCH_CPT(dev)) {
		hotplug_mask = (SDE_CRT_HOTPLUG_CPT |
				SDE_PORTB_HOTPLUG_CPT |
				SDE_PORTC_HOTPLUG_CPT |
				SDE_PORTD_HOTPLUG_CPT);
	} else {
		hotplug_mask = (SDE_CRT_HOTPLUG |
				SDE_PORTB_HOTPLUG |
				SDE_PORTC_HOTPLUG |
				SDE_PORTD_HOTPLUG |
				SDE_AUX_MASK);
	}

	dev_priv->pch_irq_mask = ~hotplug_mask;

	I915_WRITE(SDEIIR, I915_READ(SDEIIR));
	I915_WRITE(SDEIMR, dev_priv->pch_irq_mask);
	I915_WRITE(SDEIER, hotplug_mask);
	POSTING_READ(SDEIER);

	if (IS_IRONLAKE_M(dev)) {
		/* Clear & enable PCU event interrupts */
		I915_WRITE(DEIIR, DE_PCU_EVENT);
		I915_WRITE(DEIER, I915_READ(DEIER) | DE_PCU_EVENT);
		ironlake_enable_display_irq(dev_priv, DE_PCU_EVENT);
	}

	return 0;
}

int ivybridge_irq_postinstall(struct drm_device *dev)
{
	drm_i915_private_t *dev_priv = (drm_i915_private_t *) dev->dev_private;
	/* enable kind of interrupts always enabled */
	u32 display_mask = DE_MASTER_IRQ_CONTROL | DE_GSE_IVB |
		DE_PCH_EVENT_IVB | DE_PLANEA_FLIP_DONE_IVB |
		DE_PLANEB_FLIP_DONE_IVB;
	u32 render_irqs;
	u32 hotplug_mask;

	DRM_INIT_WAITQUEUE(&dev_priv->ring[RCS].irq_queue);
	if (HAS_BSD(dev))
		DRM_INIT_WAITQUEUE(&dev_priv->ring[VCS].irq_queue);
	if (HAS_BLT(dev))
		DRM_INIT_WAITQUEUE(&dev_priv->ring[BCS].irq_queue);

	dev_priv->vblank_pipe = DRM_I915_VBLANK_PIPE_A | DRM_I915_VBLANK_PIPE_B;
	dev_priv->irq_mask = ~display_mask;

	/* should always can generate irq */
	I915_WRITE(DEIIR, I915_READ(DEIIR));
	I915_WRITE(DEIMR, dev_priv->irq_mask);
	I915_WRITE(DEIER, display_mask | DE_PIPEA_VBLANK_IVB |
		   DE_PIPEB_VBLANK_IVB);
	POSTING_READ(DEIER);

	dev_priv->gt_irq_mask = ~0;

	I915_WRITE(GTIIR, I915_READ(GTIIR));
	I915_WRITE(GTIMR, dev_priv->gt_irq_mask);

	render_irqs = GT_USER_INTERRUPT | GT_GEN6_BSD_USER_INTERRUPT |
		GT_BLT_USER_INTERRUPT;
	I915_WRITE(GTIER, render_irqs);
	POSTING_READ(GTIER);

	hotplug_mask = (SDE_CRT_HOTPLUG_CPT |
			SDE_PORTB_HOTPLUG_CPT |
			SDE_PORTC_HOTPLUG_CPT |
			SDE_PORTD_HOTPLUG_CPT);
	dev_priv->pch_irq_mask = ~hotplug_mask;

	I915_WRITE(SDEIIR, I915_READ(SDEIIR));
	I915_WRITE(SDEIMR, dev_priv->pch_irq_mask);
	I915_WRITE(SDEIER, hotplug_mask);
	POSTING_READ(SDEIER);

	return 0;
}

void i915_driver_irq_preinstall(struct drm_device * dev)
{
	drm_i915_private_t *dev_priv = (drm_i915_private_t *) dev->dev_private;
	int pipe;

	atomic_set(&dev_priv->irq_received, 0);

	INIT_WORK(&dev_priv->hotplug_work, i915_hotplug_work_func);
	INIT_WORK(&dev_priv->error_work, i915_error_work_func);

	if (I915_HAS_HOTPLUG(dev)) {
		I915_WRITE(PORT_HOTPLUG_EN, 0);
		I915_WRITE(PORT_HOTPLUG_STAT, I915_READ(PORT_HOTPLUG_STAT));
	}

	I915_WRITE(HWSTAM, 0xeffe);
	for_each_pipe(pipe)
		I915_WRITE(PIPESTAT(pipe), 0);
	I915_WRITE(IMR, 0xffffffff);
	I915_WRITE(IER, 0x0);
	POSTING_READ(IER);
}

/*
 * Must be called after intel_modeset_init or hotplug interrupts won't be
 * enabled correctly.
 */
int i915_driver_irq_postinstall(struct drm_device *dev)
{
	drm_i915_private_t *dev_priv = (drm_i915_private_t *) dev->dev_private;
	u32 enable_mask = I915_INTERRUPT_ENABLE_FIX | I915_INTERRUPT_ENABLE_VAR;
	u32 error_mask;

	dev_priv->vblank_pipe = DRM_I915_VBLANK_PIPE_A | DRM_I915_VBLANK_PIPE_B;

	/* Unmask the interrupts that we always want on. */
	dev_priv->irq_mask = ~I915_INTERRUPT_ENABLE_FIX;

	dev_priv->pipestat[0] = 0;
	dev_priv->pipestat[1] = 0;

	if (I915_HAS_HOTPLUG(dev)) {
		/* Enable in IER... */
		enable_mask |= I915_DISPLAY_PORT_INTERRUPT;
		/* and unmask in IMR */
		dev_priv->irq_mask &= ~I915_DISPLAY_PORT_INTERRUPT;
	}

	/*
	 * Enable some error detection, note the instruction error mask
	 * bit is reserved, so we leave it masked.
	 */
	if (IS_G4X(dev)) {
		error_mask = ~(GM45_ERROR_PAGE_TABLE |
			       GM45_ERROR_MEM_PRIV |
			       GM45_ERROR_CP_PRIV |
			       I915_ERROR_MEMORY_REFRESH);
	} else {
		error_mask = ~(I915_ERROR_PAGE_TABLE |
			       I915_ERROR_MEMORY_REFRESH);
	}
	I915_WRITE(EMR, error_mask);

	I915_WRITE(IMR, dev_priv->irq_mask);
	I915_WRITE(IER, enable_mask);
	POSTING_READ(IER);

	if (I915_HAS_HOTPLUG(dev)) {
		u32 hotplug_en = I915_READ(PORT_HOTPLUG_EN);

		/* Note HDMI and DP share bits */
		if (dev_priv->hotplug_supported_mask & HDMIB_HOTPLUG_INT_STATUS)
			hotplug_en |= HDMIB_HOTPLUG_INT_EN;
		if (dev_priv->hotplug_supported_mask & HDMIC_HOTPLUG_INT_STATUS)
			hotplug_en |= HDMIC_HOTPLUG_INT_EN;
		if (dev_priv->hotplug_supported_mask & HDMID_HOTPLUG_INT_STATUS)
			hotplug_en |= HDMID_HOTPLUG_INT_EN;
		if (dev_priv->hotplug_supported_mask & SDVOC_HOTPLUG_INT_STATUS)
			hotplug_en |= SDVOC_HOTPLUG_INT_EN;
		if (dev_priv->hotplug_supported_mask & SDVOB_HOTPLUG_INT_STATUS)
			hotplug_en |= SDVOB_HOTPLUG_INT_EN;
		if (dev_priv->hotplug_supported_mask & CRT_HOTPLUG_INT_STATUS) {
			hotplug_en |= CRT_HOTPLUG_INT_EN;

			/* Programming the CRT detection parameters tends
			   to generate a spurious hotplug event about three
			   seconds later.  So just do it once.
			*/
			if (IS_G4X(dev))
				hotplug_en |= CRT_HOTPLUG_ACTIVATION_PERIOD_64;
			hotplug_en |= CRT_HOTPLUG_VOLTAGE_COMPARE_50;
		}

		/* Ignore TV since it's buggy */

		I915_WRITE(PORT_HOTPLUG_EN, hotplug_en);
	}

	intel_opregion_enable_asle(dev);

	return 0;
}

void ironlake_irq_uninstall(struct drm_device *dev)
{
	drm_i915_private_t *dev_priv = (drm_i915_private_t *) dev->dev_private;

	if (!dev_priv)
		return;

	dev_priv->vblank_pipe = 0;

	I915_WRITE(HWSTAM, 0xffffffff);

	I915_WRITE(DEIMR, 0xffffffff);
	I915_WRITE(DEIER, 0x0);
	I915_WRITE(DEIIR, I915_READ(DEIIR));

	I915_WRITE(GTIMR, 0xffffffff);
	I915_WRITE(GTIER, 0x0);
	I915_WRITE(GTIIR, I915_READ(GTIIR));
}

void i915_driver_irq_uninstall(struct drm_device * dev)
{
	drm_i915_private_t *dev_priv = (drm_i915_private_t *) dev->dev_private;
	int pipe;

	if (!dev_priv)
		return;

	dev_priv->vblank_pipe = 0;

	if (I915_HAS_HOTPLUG(dev)) {
		I915_WRITE(PORT_HOTPLUG_EN, 0);
		I915_WRITE(PORT_HOTPLUG_STAT, I915_READ(PORT_HOTPLUG_STAT));
	}

	I915_WRITE(HWSTAM, 0xffffffff);
	for_each_pipe(pipe)
		I915_WRITE(PIPESTAT(pipe), 0);
	I915_WRITE(IMR, 0xffffffff);
	I915_WRITE(IER, 0x0);

	for_each_pipe(pipe)
		I915_WRITE(PIPESTAT(pipe),
			   I915_READ(PIPESTAT(pipe)) & 0x8000ffff);
	I915_WRITE(IIR, I915_READ(IIR));
}<|MERGE_RESOLUTION|>--- conflicted
+++ resolved
@@ -463,7 +463,6 @@
 }
 
 irqreturn_t ivybridge_irq_handler(DRM_IRQ_ARGS)
-<<<<<<< HEAD
 {
 	struct drm_device *dev = (struct drm_device *) arg;
 	drm_i915_private_t *dev_priv = (drm_i915_private_t *) dev->dev_private;
@@ -518,7 +517,7 @@
 	if (de_iir & DE_PIPEA_VBLANK_IVB)
 		drm_handle_vblank(dev, 0);
 
-	if (de_iir & DE_PIPEB_VBLANK_IVB);
+	if (de_iir & DE_PIPEB_VBLANK_IVB)
 		drm_handle_vblank(dev, 1);
 
 	/* check event from PCH */
@@ -554,98 +553,6 @@
 irqreturn_t ironlake_irq_handler(DRM_IRQ_ARGS)
 {
 	struct drm_device *dev = (struct drm_device *) arg;
-=======
-{
-	struct drm_device *dev = (struct drm_device *) arg;
-	drm_i915_private_t *dev_priv = (drm_i915_private_t *) dev->dev_private;
-	int ret = IRQ_NONE;
-	u32 de_iir, gt_iir, de_ier, pch_iir, pm_iir;
-	struct drm_i915_master_private *master_priv;
-
-	atomic_inc(&dev_priv->irq_received);
-
-	/* disable master interrupt before clearing iir  */
-	de_ier = I915_READ(DEIER);
-	I915_WRITE(DEIER, de_ier & ~DE_MASTER_IRQ_CONTROL);
-	POSTING_READ(DEIER);
-
-	de_iir = I915_READ(DEIIR);
-	gt_iir = I915_READ(GTIIR);
-	pch_iir = I915_READ(SDEIIR);
-	pm_iir = I915_READ(GEN6_PMIIR);
-
-	if (de_iir == 0 && gt_iir == 0 && pch_iir == 0 && pm_iir == 0)
-		goto done;
-
-	ret = IRQ_HANDLED;
-
-	if (dev->primary->master) {
-		master_priv = dev->primary->master->driver_priv;
-		if (master_priv->sarea_priv)
-			master_priv->sarea_priv->last_dispatch =
-				READ_BREADCRUMB(dev_priv);
-	}
-
-	if (gt_iir & (GT_USER_INTERRUPT | GT_PIPE_NOTIFY))
-		notify_ring(dev, &dev_priv->ring[RCS]);
-	if (gt_iir & GT_GEN6_BSD_USER_INTERRUPT)
-		notify_ring(dev, &dev_priv->ring[VCS]);
-	if (gt_iir & GT_BLT_USER_INTERRUPT)
-		notify_ring(dev, &dev_priv->ring[BCS]);
-
-	if (de_iir & DE_GSE_IVB)
-		intel_opregion_gse_intr(dev);
-
-	if (de_iir & DE_PLANEA_FLIP_DONE_IVB) {
-		intel_prepare_page_flip(dev, 0);
-		intel_finish_page_flip_plane(dev, 0);
-	}
-
-	if (de_iir & DE_PLANEB_FLIP_DONE_IVB) {
-		intel_prepare_page_flip(dev, 1);
-		intel_finish_page_flip_plane(dev, 1);
-	}
-
-	if (de_iir & DE_PIPEA_VBLANK_IVB)
-		drm_handle_vblank(dev, 0);
-
-	if (de_iir & DE_PIPEB_VBLANK_IVB)
-		drm_handle_vblank(dev, 1);
-
-	/* check event from PCH */
-	if (de_iir & DE_PCH_EVENT_IVB) {
-		if (pch_iir & SDE_HOTPLUG_MASK_CPT)
-			queue_work(dev_priv->wq, &dev_priv->hotplug_work);
-		pch_irq_handler(dev);
-	}
-
-	if (pm_iir & GEN6_PM_DEFERRED_EVENTS) {
-		unsigned long flags;
-		spin_lock_irqsave(&dev_priv->rps_lock, flags);
-		WARN(dev_priv->pm_iir & pm_iir, "Missed a PM interrupt\n");
-		I915_WRITE(GEN6_PMIMR, pm_iir);
-		dev_priv->pm_iir |= pm_iir;
-		spin_unlock_irqrestore(&dev_priv->rps_lock, flags);
-		queue_work(dev_priv->wq, &dev_priv->rps_work);
-	}
-
-	/* should clear PCH hotplug event before clear CPU irq */
-	I915_WRITE(SDEIIR, pch_iir);
-	I915_WRITE(GTIIR, gt_iir);
-	I915_WRITE(DEIIR, de_iir);
-	I915_WRITE(GEN6_PMIIR, pm_iir);
-
-done:
-	I915_WRITE(DEIER, de_ier);
-	POSTING_READ(DEIER);
-
-	return ret;
-}
-
-irqreturn_t ironlake_irq_handler(DRM_IRQ_ARGS)
-{
-	struct drm_device *dev = (struct drm_device *) arg;
->>>>>>> 56299378
 	drm_i915_private_t *dev_priv = (drm_i915_private_t *) dev->dev_private;
 	int ret = IRQ_NONE;
 	u32 de_iir, gt_iir, de_ier, pch_iir, pm_iir;
