--- conflicted
+++ resolved
@@ -175,34 +175,12 @@
 	if (aq_utils_obj_test(&self->header.flags, AQ_NIC_FLAGS_IS_NOT_READY))
 		goto err_exit;
 
-<<<<<<< HEAD
-	err = self->aq_hw_ops.hw_get_link_status(self->aq_hw);
-	if (err < 0)
-		goto err_exit;
-
-	self->link_status = self->aq_hw->aq_link_status;
-
-	self->aq_hw_ops.hw_interrupt_moderation_set(self->aq_hw,
-		    self->aq_nic_cfg.is_interrupt_moderation);
-
-	if (self->link_status.mbps) {
-		aq_utils_obj_set(&self->header.flags,
-				 AQ_NIC_FLAG_STARTED);
-		aq_utils_obj_clear(&self->header.flags,
-				   AQ_NIC_LINK_DOWN);
-		netif_carrier_on(self->ndev);
-	} else {
-		netif_carrier_off(self->ndev);
-		aq_utils_obj_set(&self->header.flags, AQ_NIC_LINK_DOWN);
-	}
-=======
 	err = aq_nic_update_link_status(self);
 	if (err)
 		goto err_exit;
 
 	if (self->aq_hw_ops.hw_update_stats)
 		self->aq_hw_ops.hw_update_stats(self->aq_hw);
->>>>>>> bb176f67
 
 	memset(&stats_rx, 0U, sizeof(struct aq_ring_stats_rx_s));
 	memset(&stats_tx, 0U, sizeof(struct aq_ring_stats_tx_s));
@@ -671,12 +649,6 @@
 						      ring,
 						      frags);
 		if (err >= 0) {
-<<<<<<< HEAD
-			if (aq_ring_avail_dx(ring) < AQ_CFG_SKB_FRAGS_MAX + 1)
-				aq_nic_ndev_queue_stop(self, ring->idx);
-
-=======
->>>>>>> bb176f67
 			++ring->stats.tx.packets;
 			ring->stats.tx.bytes += skb->len;
 		}
