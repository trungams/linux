--- conflicted
+++ resolved
@@ -217,12 +217,6 @@
 		 AXP22X_ELDO2_V_OUT, 0x1f, AXP22X_PWR_OUT_CTRL2, BIT(1)),
 	AXP_DESC(AXP22X, ELDO3, "eldo3", "eldoin", 700, 3300, 100,
 		 AXP22X_ELDO3_V_OUT, 0x1f, AXP22X_PWR_OUT_CTRL2, BIT(2)),
-<<<<<<< HEAD
-	AXP_DESC_IO(AXP22X, LDO_IO0, "ldo_io0", "ips", 700, 3300, 100,
-		    AXP22X_LDO_IO0_V_OUT, 0x1f, AXP20X_GPIO0_CTRL, 0x07,
-		    AXP22X_IO_ENABLED, AXP22X_IO_DISABLED),
-	AXP_DESC_IO(AXP22X, LDO_IO1, "ldo_io1", "ips", 700, 3300, 100,
-=======
 	/* Note the datasheet only guarantees reliable operation up to
 	 * 3.3V, this needs to be enforced via dts provided constraints */
 	AXP_DESC_IO(AXP22X, LDO_IO0, "ldo_io0", "ips", 700, 3800, 100,
@@ -231,7 +225,6 @@
 	/* Note the datasheet only guarantees reliable operation up to
 	 * 3.3V, this needs to be enforced via dts provided constraints */
 	AXP_DESC_IO(AXP22X, LDO_IO1, "ldo_io1", "ips", 700, 3800, 100,
->>>>>>> f40d4896
 		    AXP22X_LDO_IO1_V_OUT, 0x1f, AXP20X_GPIO1_CTRL, 0x07,
 		    AXP22X_IO_ENABLED, AXP22X_IO_DISABLED),
 	AXP_DESC_FIXED(AXP22X, RTC_LDO, "rtc_ldo", "ips", 3000),
