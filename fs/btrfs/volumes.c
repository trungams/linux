// SPDX-License-Identifier: GPL-2.0
/*
 * Copyright (C) 2007 Oracle.  All rights reserved.
 */

#include <linux/sched.h>
#include <linux/bio.h>
#include <linux/slab.h>
#include <linux/buffer_head.h>
#include <linux/blkdev.h>
#include <linux/ratelimit.h>
#include <linux/kthread.h>
#include <linux/raid/pq.h>
#include <linux/semaphore.h>
#include <linux/uuid.h>
#include <linux/list_sort.h>
#include "ctree.h"
#include "extent_map.h"
#include "disk-io.h"
#include "transaction.h"
#include "print-tree.h"
#include "volumes.h"
#include "raid56.h"
#include "async-thread.h"
#include "check-integrity.h"
#include "rcu-string.h"
#include "math.h"
#include "dev-replace.h"
#include "sysfs.h"
#include "tree-checker.h"
#include "space-info.h"

const struct btrfs_raid_attr btrfs_raid_array[BTRFS_NR_RAID_TYPES] = {
	[BTRFS_RAID_RAID10] = {
		.sub_stripes	= 2,
		.dev_stripes	= 1,
		.devs_max	= 0,	/* 0 == as many as possible */
		.devs_min	= 4,
		.tolerated_failures = 1,
		.devs_increment	= 2,
		.ncopies	= 2,
		.nparity        = 0,
		.raid_name	= "raid10",
		.bg_flag	= BTRFS_BLOCK_GROUP_RAID10,
		.mindev_error	= BTRFS_ERROR_DEV_RAID10_MIN_NOT_MET,
	},
	[BTRFS_RAID_RAID1] = {
		.sub_stripes	= 1,
		.dev_stripes	= 1,
		.devs_max	= 2,
		.devs_min	= 2,
		.tolerated_failures = 1,
		.devs_increment	= 2,
		.ncopies	= 2,
		.nparity        = 0,
		.raid_name	= "raid1",
		.bg_flag	= BTRFS_BLOCK_GROUP_RAID1,
		.mindev_error	= BTRFS_ERROR_DEV_RAID1_MIN_NOT_MET,
	},
	[BTRFS_RAID_DUP] = {
		.sub_stripes	= 1,
		.dev_stripes	= 2,
		.devs_max	= 1,
		.devs_min	= 1,
		.tolerated_failures = 0,
		.devs_increment	= 1,
		.ncopies	= 2,
		.nparity        = 0,
		.raid_name	= "dup",
		.bg_flag	= BTRFS_BLOCK_GROUP_DUP,
		.mindev_error	= 0,
	},
	[BTRFS_RAID_RAID0] = {
		.sub_stripes	= 1,
		.dev_stripes	= 1,
		.devs_max	= 0,
		.devs_min	= 2,
		.tolerated_failures = 0,
		.devs_increment	= 1,
		.ncopies	= 1,
		.nparity        = 0,
		.raid_name	= "raid0",
		.bg_flag	= BTRFS_BLOCK_GROUP_RAID0,
		.mindev_error	= 0,
	},
	[BTRFS_RAID_SINGLE] = {
		.sub_stripes	= 1,
		.dev_stripes	= 1,
		.devs_max	= 1,
		.devs_min	= 1,
		.tolerated_failures = 0,
		.devs_increment	= 1,
		.ncopies	= 1,
		.nparity        = 0,
		.raid_name	= "single",
		.bg_flag	= 0,
		.mindev_error	= 0,
	},
	[BTRFS_RAID_RAID5] = {
		.sub_stripes	= 1,
		.dev_stripes	= 1,
		.devs_max	= 0,
		.devs_min	= 2,
		.tolerated_failures = 1,
		.devs_increment	= 1,
		.ncopies	= 1,
		.nparity        = 1,
		.raid_name	= "raid5",
		.bg_flag	= BTRFS_BLOCK_GROUP_RAID5,
		.mindev_error	= BTRFS_ERROR_DEV_RAID5_MIN_NOT_MET,
	},
	[BTRFS_RAID_RAID6] = {
		.sub_stripes	= 1,
		.dev_stripes	= 1,
		.devs_max	= 0,
		.devs_min	= 3,
		.tolerated_failures = 2,
		.devs_increment	= 1,
		.ncopies	= 1,
		.nparity        = 2,
		.raid_name	= "raid6",
		.bg_flag	= BTRFS_BLOCK_GROUP_RAID6,
		.mindev_error	= BTRFS_ERROR_DEV_RAID6_MIN_NOT_MET,
	},
};

const char *btrfs_bg_type_to_raid_name(u64 flags)
{
	const int index = btrfs_bg_flags_to_raid_index(flags);

	if (index >= BTRFS_NR_RAID_TYPES)
		return NULL;

	return btrfs_raid_array[index].raid_name;
}

/*
 * Fill @buf with textual description of @bg_flags, no more than @size_buf
 * bytes including terminating null byte.
 */
void btrfs_describe_block_groups(u64 bg_flags, char *buf, u32 size_buf)
{
	int i;
	int ret;
	char *bp = buf;
	u64 flags = bg_flags;
	u32 size_bp = size_buf;

	if (!flags) {
		strcpy(bp, "NONE");
		return;
	}

#define DESCRIBE_FLAG(flag, desc)						\
	do {								\
		if (flags & (flag)) {					\
			ret = snprintf(bp, size_bp, "%s|", (desc));	\
			if (ret < 0 || ret >= size_bp)			\
				goto out_overflow;			\
			size_bp -= ret;					\
			bp += ret;					\
			flags &= ~(flag);				\
		}							\
	} while (0)

	DESCRIBE_FLAG(BTRFS_BLOCK_GROUP_DATA, "data");
	DESCRIBE_FLAG(BTRFS_BLOCK_GROUP_SYSTEM, "system");
	DESCRIBE_FLAG(BTRFS_BLOCK_GROUP_METADATA, "metadata");

	DESCRIBE_FLAG(BTRFS_AVAIL_ALLOC_BIT_SINGLE, "single");
	for (i = 0; i < BTRFS_NR_RAID_TYPES; i++)
		DESCRIBE_FLAG(btrfs_raid_array[i].bg_flag,
			      btrfs_raid_array[i].raid_name);
#undef DESCRIBE_FLAG

	if (flags) {
		ret = snprintf(bp, size_bp, "0x%llx|", flags);
		size_bp -= ret;
	}

	if (size_bp < size_buf)
		buf[size_buf - size_bp - 1] = '\0'; /* remove last | */

	/*
	 * The text is trimmed, it's up to the caller to provide sufficiently
	 * large buffer
	 */
out_overflow:;
}

static int init_first_rw_device(struct btrfs_trans_handle *trans);
static int btrfs_relocate_sys_chunks(struct btrfs_fs_info *fs_info);
static void __btrfs_reset_dev_stats(struct btrfs_device *dev);
static void btrfs_dev_stat_print_on_error(struct btrfs_device *dev);
static void btrfs_dev_stat_print_on_load(struct btrfs_device *device);
static int __btrfs_map_block(struct btrfs_fs_info *fs_info,
			     enum btrfs_map_op op,
			     u64 logical, u64 *length,
			     struct btrfs_bio **bbio_ret,
			     int mirror_num, int need_raid_map);

/*
 * Device locking
 * ==============
 *
 * There are several mutexes that protect manipulation of devices and low-level
 * structures like chunks but not block groups, extents or files
 *
 * uuid_mutex (global lock)
 * ------------------------
 * protects the fs_uuids list that tracks all per-fs fs_devices, resulting from
 * the SCAN_DEV ioctl registration or from mount either implicitly (the first
 * device) or requested by the device= mount option
 *
 * the mutex can be very coarse and can cover long-running operations
 *
 * protects: updates to fs_devices counters like missing devices, rw devices,
 * seeding, structure cloning, opening/closing devices at mount/umount time
 *
 * global::fs_devs - add, remove, updates to the global list
 *
 * does not protect: manipulation of the fs_devices::devices list!
 *
 * btrfs_device::name - renames (write side), read is RCU
 *
 * fs_devices::device_list_mutex (per-fs, with RCU)
 * ------------------------------------------------
 * protects updates to fs_devices::devices, ie. adding and deleting
 *
 * simple list traversal with read-only actions can be done with RCU protection
 *
 * may be used to exclude some operations from running concurrently without any
 * modifications to the list (see write_all_supers)
 *
 * balance_mutex
 * -------------
 * protects balance structures (status, state) and context accessed from
 * several places (internally, ioctl)
 *
 * chunk_mutex
 * -----------
 * protects chunks, adding or removing during allocation, trim or when a new
 * device is added/removed. Additionally it also protects post_commit_list of
 * individual devices, since they can be added to the transaction's
 * post_commit_list only with chunk_mutex held.
 *
 * cleaner_mutex
 * -------------
 * a big lock that is held by the cleaner thread and prevents running subvolume
 * cleaning together with relocation or delayed iputs
 *
 *
 * Lock nesting
 * ============
 *
 * uuid_mutex
 *   volume_mutex
 *     device_list_mutex
 *       chunk_mutex
 *     balance_mutex
 *
 *
 * Exclusive operations, BTRFS_FS_EXCL_OP
 * ======================================
 *
 * Maintains the exclusivity of the following operations that apply to the
 * whole filesystem and cannot run in parallel.
 *
 * - Balance (*)
 * - Device add
 * - Device remove
 * - Device replace (*)
 * - Resize
 *
 * The device operations (as above) can be in one of the following states:
 *
 * - Running state
 * - Paused state
 * - Completed state
 *
 * Only device operations marked with (*) can go into the Paused state for the
 * following reasons:
 *
 * - ioctl (only Balance can be Paused through ioctl)
 * - filesystem remounted as read-only
 * - filesystem unmounted and mounted as read-only
 * - system power-cycle and filesystem mounted as read-only
 * - filesystem or device errors leading to forced read-only
 *
 * BTRFS_FS_EXCL_OP flag is set and cleared using atomic operations.
 * During the course of Paused state, the BTRFS_FS_EXCL_OP remains set.
 * A device operation in Paused or Running state can be canceled or resumed
 * either by ioctl (Balance only) or when remounted as read-write.
 * BTRFS_FS_EXCL_OP flag is cleared when the device operation is canceled or
 * completed.
 */

DEFINE_MUTEX(uuid_mutex);
static LIST_HEAD(fs_uuids);
struct list_head *btrfs_get_fs_uuids(void)
{
	return &fs_uuids;
}

/*
 * alloc_fs_devices - allocate struct btrfs_fs_devices
 * @fsid:		if not NULL, copy the UUID to fs_devices::fsid
 * @metadata_fsid:	if not NULL, copy the UUID to fs_devices::metadata_fsid
 *
 * Return a pointer to a new struct btrfs_fs_devices on success, or ERR_PTR().
 * The returned struct is not linked onto any lists and can be destroyed with
 * kfree() right away.
 */
static struct btrfs_fs_devices *alloc_fs_devices(const u8 *fsid,
						 const u8 *metadata_fsid)
{
	struct btrfs_fs_devices *fs_devs;

	fs_devs = kzalloc(sizeof(*fs_devs), GFP_KERNEL);
	if (!fs_devs)
		return ERR_PTR(-ENOMEM);

	mutex_init(&fs_devs->device_list_mutex);

	INIT_LIST_HEAD(&fs_devs->devices);
	INIT_LIST_HEAD(&fs_devs->alloc_list);
	INIT_LIST_HEAD(&fs_devs->fs_list);
	if (fsid)
		memcpy(fs_devs->fsid, fsid, BTRFS_FSID_SIZE);

	if (metadata_fsid)
		memcpy(fs_devs->metadata_uuid, metadata_fsid, BTRFS_FSID_SIZE);
	else if (fsid)
		memcpy(fs_devs->metadata_uuid, fsid, BTRFS_FSID_SIZE);

	return fs_devs;
}

void btrfs_free_device(struct btrfs_device *device)
{
	WARN_ON(!list_empty(&device->post_commit_list));
	rcu_string_free(device->name);
	extent_io_tree_release(&device->alloc_state);
	bio_put(device->flush_bio);
	kfree(device);
}

static void free_fs_devices(struct btrfs_fs_devices *fs_devices)
{
	struct btrfs_device *device;
	WARN_ON(fs_devices->opened);
	while (!list_empty(&fs_devices->devices)) {
		device = list_entry(fs_devices->devices.next,
				    struct btrfs_device, dev_list);
		list_del(&device->dev_list);
		btrfs_free_device(device);
	}
	kfree(fs_devices);
}

static void btrfs_kobject_uevent(struct block_device *bdev,
				 enum kobject_action action)
{
	int ret;

	ret = kobject_uevent(&disk_to_dev(bdev->bd_disk)->kobj, action);
	if (ret)
		pr_warn("BTRFS: Sending event '%d' to kobject: '%s' (%p): failed\n",
			action,
			kobject_name(&disk_to_dev(bdev->bd_disk)->kobj),
			&disk_to_dev(bdev->bd_disk)->kobj);
}

void __exit btrfs_cleanup_fs_uuids(void)
{
	struct btrfs_fs_devices *fs_devices;

	while (!list_empty(&fs_uuids)) {
		fs_devices = list_entry(fs_uuids.next,
					struct btrfs_fs_devices, fs_list);
		list_del(&fs_devices->fs_list);
		free_fs_devices(fs_devices);
	}
}

/*
 * Returns a pointer to a new btrfs_device on success; ERR_PTR() on error.
 * Returned struct is not linked onto any lists and must be destroyed using
 * btrfs_free_device.
 */
static struct btrfs_device *__alloc_device(void)
{
	struct btrfs_device *dev;

	dev = kzalloc(sizeof(*dev), GFP_KERNEL);
	if (!dev)
		return ERR_PTR(-ENOMEM);

	/*
	 * Preallocate a bio that's always going to be used for flushing device
	 * barriers and matches the device lifespan
	 */
	dev->flush_bio = bio_alloc_bioset(GFP_KERNEL, 0, NULL);
	if (!dev->flush_bio) {
		kfree(dev);
		return ERR_PTR(-ENOMEM);
	}

	INIT_LIST_HEAD(&dev->dev_list);
	INIT_LIST_HEAD(&dev->dev_alloc_list);
	INIT_LIST_HEAD(&dev->post_commit_list);

	spin_lock_init(&dev->io_lock);

	atomic_set(&dev->reada_in_flight, 0);
	atomic_set(&dev->dev_stats_ccnt, 0);
	btrfs_device_data_ordered_init(dev);
	INIT_RADIX_TREE(&dev->reada_zones, GFP_NOFS & ~__GFP_DIRECT_RECLAIM);
	INIT_RADIX_TREE(&dev->reada_extents, GFP_NOFS & ~__GFP_DIRECT_RECLAIM);
	extent_io_tree_init(NULL, &dev->alloc_state, 0, NULL);

	return dev;
}

static noinline struct btrfs_fs_devices *find_fsid(
		const u8 *fsid, const u8 *metadata_fsid)
{
	struct btrfs_fs_devices *fs_devices;

	ASSERT(fsid);

	if (metadata_fsid) {
		/*
		 * Handle scanned device having completed its fsid change but
		 * belonging to a fs_devices that was created by first scanning
		 * a device which didn't have its fsid/metadata_uuid changed
		 * at all and the CHANGING_FSID_V2 flag set.
		 */
		list_for_each_entry(fs_devices, &fs_uuids, fs_list) {
			if (fs_devices->fsid_change &&
			    memcmp(metadata_fsid, fs_devices->fsid,
				   BTRFS_FSID_SIZE) == 0 &&
			    memcmp(fs_devices->fsid, fs_devices->metadata_uuid,
				   BTRFS_FSID_SIZE) == 0) {
				return fs_devices;
			}
		}
		/*
		 * Handle scanned device having completed its fsid change but
		 * belonging to a fs_devices that was created by a device that
		 * has an outdated pair of fsid/metadata_uuid and
		 * CHANGING_FSID_V2 flag set.
		 */
		list_for_each_entry(fs_devices, &fs_uuids, fs_list) {
			if (fs_devices->fsid_change &&
			    memcmp(fs_devices->metadata_uuid,
				   fs_devices->fsid, BTRFS_FSID_SIZE) != 0 &&
			    memcmp(metadata_fsid, fs_devices->metadata_uuid,
				   BTRFS_FSID_SIZE) == 0) {
				return fs_devices;
			}
		}
	}

	/* Handle non-split brain cases */
	list_for_each_entry(fs_devices, &fs_uuids, fs_list) {
		if (metadata_fsid) {
			if (memcmp(fsid, fs_devices->fsid, BTRFS_FSID_SIZE) == 0
			    && memcmp(metadata_fsid, fs_devices->metadata_uuid,
				      BTRFS_FSID_SIZE) == 0)
				return fs_devices;
		} else {
			if (memcmp(fsid, fs_devices->fsid, BTRFS_FSID_SIZE) == 0)
				return fs_devices;
		}
	}
	return NULL;
}

static int
btrfs_get_bdev_and_sb(const char *device_path, fmode_t flags, void *holder,
		      int flush, struct block_device **bdev,
		      struct buffer_head **bh)
{
	int ret;

	*bdev = blkdev_get_by_path(device_path, flags, holder);

	if (IS_ERR(*bdev)) {
		ret = PTR_ERR(*bdev);
		goto error;
	}

	if (flush)
		filemap_write_and_wait((*bdev)->bd_inode->i_mapping);
	ret = set_blocksize(*bdev, BTRFS_BDEV_BLOCKSIZE);
	if (ret) {
		blkdev_put(*bdev, flags);
		goto error;
	}
	invalidate_bdev(*bdev);
	*bh = btrfs_read_dev_super(*bdev);
	if (IS_ERR(*bh)) {
		ret = PTR_ERR(*bh);
		blkdev_put(*bdev, flags);
		goto error;
	}

	return 0;

error:
	*bdev = NULL;
	*bh = NULL;
	return ret;
}

static void requeue_list(struct btrfs_pending_bios *pending_bios,
			struct bio *head, struct bio *tail)
{

	struct bio *old_head;

	old_head = pending_bios->head;
	pending_bios->head = head;
	if (pending_bios->tail)
		tail->bi_next = old_head;
	else
		pending_bios->tail = tail;
}

/*
 * we try to collect pending bios for a device so we don't get a large
 * number of procs sending bios down to the same device.  This greatly
 * improves the schedulers ability to collect and merge the bios.
 *
 * But, it also turns into a long list of bios to process and that is sure
 * to eventually make the worker thread block.  The solution here is to
 * make some progress and then put this work struct back at the end of
 * the list if the block device is congested.  This way, multiple devices
 * can make progress from a single worker thread.
 */
static noinline void run_scheduled_bios(struct btrfs_device *device)
{
	struct btrfs_fs_info *fs_info = device->fs_info;
	struct bio *pending;
	struct backing_dev_info *bdi;
	struct btrfs_pending_bios *pending_bios;
	struct bio *tail;
	struct bio *cur;
	int again = 0;
	unsigned long num_run;
	unsigned long batch_run = 0;
	unsigned long last_waited = 0;
	int force_reg = 0;
	int sync_pending = 0;
	struct blk_plug plug;

	/*
	 * this function runs all the bios we've collected for
	 * a particular device.  We don't want to wander off to
	 * another device without first sending all of these down.
	 * So, setup a plug here and finish it off before we return
	 */
	blk_start_plug(&plug);

	bdi = device->bdev->bd_bdi;

loop:
	spin_lock(&device->io_lock);

loop_lock:
	num_run = 0;

	/* take all the bios off the list at once and process them
	 * later on (without the lock held).  But, remember the
	 * tail and other pointers so the bios can be properly reinserted
	 * into the list if we hit congestion
	 */
	if (!force_reg && device->pending_sync_bios.head) {
		pending_bios = &device->pending_sync_bios;
		force_reg = 1;
	} else {
		pending_bios = &device->pending_bios;
		force_reg = 0;
	}

	pending = pending_bios->head;
	tail = pending_bios->tail;
	WARN_ON(pending && !tail);

	/*
	 * if pending was null this time around, no bios need processing
	 * at all and we can stop.  Otherwise it'll loop back up again
	 * and do an additional check so no bios are missed.
	 *
	 * device->running_pending is used to synchronize with the
	 * schedule_bio code.
	 */
	if (device->pending_sync_bios.head == NULL &&
	    device->pending_bios.head == NULL) {
		again = 0;
		device->running_pending = 0;
	} else {
		again = 1;
		device->running_pending = 1;
	}

	pending_bios->head = NULL;
	pending_bios->tail = NULL;

	spin_unlock(&device->io_lock);

	while (pending) {

		rmb();
		/* we want to work on both lists, but do more bios on the
		 * sync list than the regular list
		 */
		if ((num_run > 32 &&
		    pending_bios != &device->pending_sync_bios &&
		    device->pending_sync_bios.head) ||
		   (num_run > 64 && pending_bios == &device->pending_sync_bios &&
		    device->pending_bios.head)) {
			spin_lock(&device->io_lock);
			requeue_list(pending_bios, pending, tail);
			goto loop_lock;
		}

		cur = pending;
		pending = pending->bi_next;
		cur->bi_next = NULL;

		BUG_ON(atomic_read(&cur->__bi_cnt) == 0);

		/*
		 * if we're doing the sync list, record that our
		 * plug has some sync requests on it
		 *
		 * If we're doing the regular list and there are
		 * sync requests sitting around, unplug before
		 * we add more
		 */
		if (pending_bios == &device->pending_sync_bios) {
			sync_pending = 1;
		} else if (sync_pending) {
			blk_finish_plug(&plug);
			blk_start_plug(&plug);
			sync_pending = 0;
		}

		btrfsic_submit_bio(cur);
		num_run++;
		batch_run++;

		cond_resched();

		/*
		 * we made progress, there is more work to do and the bdi
		 * is now congested.  Back off and let other work structs
		 * run instead
		 */
		if (pending && bdi_write_congested(bdi) && batch_run > 8 &&
		    fs_info->fs_devices->open_devices > 1) {
			struct io_context *ioc;

			ioc = current->io_context;

			/*
			 * the main goal here is that we don't want to
			 * block if we're going to be able to submit
			 * more requests without blocking.
			 *
			 * This code does two great things, it pokes into
			 * the elevator code from a filesystem _and_
			 * it makes assumptions about how batching works.
			 */
			if (ioc && ioc->nr_batch_requests > 0 &&
			    time_before(jiffies, ioc->last_waited + HZ/50UL) &&
			    (last_waited == 0 ||
			     ioc->last_waited == last_waited)) {
				/*
				 * we want to go through our batch of
				 * requests and stop.  So, we copy out
				 * the ioc->last_waited time and test
				 * against it before looping
				 */
				last_waited = ioc->last_waited;
				cond_resched();
				continue;
			}
			spin_lock(&device->io_lock);
			requeue_list(pending_bios, pending, tail);
			device->running_pending = 1;

			spin_unlock(&device->io_lock);
			btrfs_queue_work(fs_info->submit_workers,
					 &device->work);
			goto done;
		}
	}

	cond_resched();
	if (again)
		goto loop;

	spin_lock(&device->io_lock);
	if (device->pending_bios.head || device->pending_sync_bios.head)
		goto loop_lock;
	spin_unlock(&device->io_lock);

done:
	blk_finish_plug(&plug);
}

static void pending_bios_fn(struct btrfs_work *work)
{
	struct btrfs_device *device;

	device = container_of(work, struct btrfs_device, work);
	run_scheduled_bios(device);
}

static bool device_path_matched(const char *path, struct btrfs_device *device)
{
	int found;

	rcu_read_lock();
	found = strcmp(rcu_str_deref(device->name), path);
	rcu_read_unlock();

	return found == 0;
}

/*
 *  Search and remove all stale (devices which are not mounted) devices.
 *  When both inputs are NULL, it will search and release all stale devices.
 *  path:	Optional. When provided will it release all unmounted devices
 *		matching this path only.
 *  skip_dev:	Optional. Will skip this device when searching for the stale
 *		devices.
 *  Return:	0 for success or if @path is NULL.
 * 		-EBUSY if @path is a mounted device.
 * 		-ENOENT if @path does not match any device in the list.
 */
static int btrfs_free_stale_devices(const char *path,
				     struct btrfs_device *skip_device)
{
	struct btrfs_fs_devices *fs_devices, *tmp_fs_devices;
	struct btrfs_device *device, *tmp_device;
	int ret = 0;

	if (path)
		ret = -ENOENT;

	list_for_each_entry_safe(fs_devices, tmp_fs_devices, &fs_uuids, fs_list) {

		mutex_lock(&fs_devices->device_list_mutex);
		list_for_each_entry_safe(device, tmp_device,
					 &fs_devices->devices, dev_list) {
			if (skip_device && skip_device == device)
				continue;
			if (path && !device->name)
				continue;
			if (path && !device_path_matched(path, device))
				continue;
			if (fs_devices->opened) {
				/* for an already deleted device return 0 */
				if (path && ret != 0)
					ret = -EBUSY;
				break;
			}

			/* delete the stale device */
			fs_devices->num_devices--;
			list_del(&device->dev_list);
			btrfs_free_device(device);

			ret = 0;
			if (fs_devices->num_devices == 0)
				break;
		}
		mutex_unlock(&fs_devices->device_list_mutex);

		if (fs_devices->num_devices == 0) {
			btrfs_sysfs_remove_fsid(fs_devices);
			list_del(&fs_devices->fs_list);
			free_fs_devices(fs_devices);
		}
	}

	return ret;
}

static int btrfs_open_one_device(struct btrfs_fs_devices *fs_devices,
			struct btrfs_device *device, fmode_t flags,
			void *holder)
{
	struct request_queue *q;
	struct block_device *bdev;
	struct buffer_head *bh;
	struct btrfs_super_block *disk_super;
	u64 devid;
	int ret;

	if (device->bdev)
		return -EINVAL;
	if (!device->name)
		return -EINVAL;

	ret = btrfs_get_bdev_and_sb(device->name->str, flags, holder, 1,
				    &bdev, &bh);
	if (ret)
		return ret;

	disk_super = (struct btrfs_super_block *)bh->b_data;
	devid = btrfs_stack_device_id(&disk_super->dev_item);
	if (devid != device->devid)
		goto error_brelse;

	if (memcmp(device->uuid, disk_super->dev_item.uuid, BTRFS_UUID_SIZE))
		goto error_brelse;

	device->generation = btrfs_super_generation(disk_super);

	if (btrfs_super_flags(disk_super) & BTRFS_SUPER_FLAG_SEEDING) {
		if (btrfs_super_incompat_flags(disk_super) &
		    BTRFS_FEATURE_INCOMPAT_METADATA_UUID) {
			pr_err(
		"BTRFS: Invalid seeding and uuid-changed device detected\n");
			goto error_brelse;
		}

		clear_bit(BTRFS_DEV_STATE_WRITEABLE, &device->dev_state);
		fs_devices->seeding = 1;
	} else {
		if (bdev_read_only(bdev))
			clear_bit(BTRFS_DEV_STATE_WRITEABLE, &device->dev_state);
		else
			set_bit(BTRFS_DEV_STATE_WRITEABLE, &device->dev_state);
	}

	q = bdev_get_queue(bdev);
	if (!blk_queue_nonrot(q))
		fs_devices->rotating = 1;

	device->bdev = bdev;
	clear_bit(BTRFS_DEV_STATE_IN_FS_METADATA, &device->dev_state);
	device->mode = flags;

	fs_devices->open_devices++;
	if (test_bit(BTRFS_DEV_STATE_WRITEABLE, &device->dev_state) &&
	    device->devid != BTRFS_DEV_REPLACE_DEVID) {
		fs_devices->rw_devices++;
		list_add_tail(&device->dev_alloc_list, &fs_devices->alloc_list);
	}
	brelse(bh);

	return 0;

error_brelse:
	brelse(bh);
	blkdev_put(bdev, flags);

	return -EINVAL;
}

/*
 * Handle scanned device having its CHANGING_FSID_V2 flag set and the fs_devices
 * being created with a disk that has already completed its fsid change.
 */
static struct btrfs_fs_devices *find_fsid_inprogress(
					struct btrfs_super_block *disk_super)
{
	struct btrfs_fs_devices *fs_devices;

	list_for_each_entry(fs_devices, &fs_uuids, fs_list) {
		if (memcmp(fs_devices->metadata_uuid, fs_devices->fsid,
			   BTRFS_FSID_SIZE) != 0 &&
		    memcmp(fs_devices->metadata_uuid, disk_super->fsid,
			   BTRFS_FSID_SIZE) == 0 && !fs_devices->fsid_change) {
			return fs_devices;
		}
	}

	return NULL;
}


static struct btrfs_fs_devices *find_fsid_changed(
					struct btrfs_super_block *disk_super)
{
	struct btrfs_fs_devices *fs_devices;

	/*
	 * Handles the case where scanned device is part of an fs that had
	 * multiple successful changes of FSID but curently device didn't
	 * observe it. Meaning our fsid will be different than theirs.
	 */
	list_for_each_entry(fs_devices, &fs_uuids, fs_list) {
		if (memcmp(fs_devices->metadata_uuid, fs_devices->fsid,
			   BTRFS_FSID_SIZE) != 0 &&
		    memcmp(fs_devices->metadata_uuid, disk_super->metadata_uuid,
			   BTRFS_FSID_SIZE) == 0 &&
		    memcmp(fs_devices->fsid, disk_super->fsid,
			   BTRFS_FSID_SIZE) != 0) {
			return fs_devices;
		}
	}

	return NULL;
}
/*
 * Add new device to list of registered devices
 *
 * Returns:
 * device pointer which was just added or updated when successful
 * error pointer when failed
 */
static noinline struct btrfs_device *device_list_add(const char *path,
			   struct btrfs_super_block *disk_super,
			   bool *new_device_added)
{
	struct btrfs_device *device;
	struct btrfs_fs_devices *fs_devices = NULL;
	struct rcu_string *name;
	u64 found_transid = btrfs_super_generation(disk_super);
	u64 devid = btrfs_stack_device_id(&disk_super->dev_item);
	bool has_metadata_uuid = (btrfs_super_incompat_flags(disk_super) &
		BTRFS_FEATURE_INCOMPAT_METADATA_UUID);
	bool fsid_change_in_progress = (btrfs_super_flags(disk_super) &
					BTRFS_SUPER_FLAG_CHANGING_FSID_V2);

	if (fsid_change_in_progress) {
		if (!has_metadata_uuid) {
			/*
			 * When we have an image which has CHANGING_FSID_V2 set
			 * it might belong to either a filesystem which has
			 * disks with completed fsid change or it might belong
			 * to fs with no UUID changes in effect, handle both.
			 */
			fs_devices = find_fsid_inprogress(disk_super);
			if (!fs_devices)
				fs_devices = find_fsid(disk_super->fsid, NULL);
		} else {
			fs_devices = find_fsid_changed(disk_super);
		}
	} else if (has_metadata_uuid) {
		fs_devices = find_fsid(disk_super->fsid,
				       disk_super->metadata_uuid);
	} else {
		fs_devices = find_fsid(disk_super->fsid, NULL);
	}


	if (!fs_devices) {
		if (has_metadata_uuid)
			fs_devices = alloc_fs_devices(disk_super->fsid,
						      disk_super->metadata_uuid);
		else
			fs_devices = alloc_fs_devices(disk_super->fsid, NULL);

		if (IS_ERR(fs_devices))
			return ERR_CAST(fs_devices);

		fs_devices->fsid_change = fsid_change_in_progress;

		mutex_lock(&fs_devices->device_list_mutex);
		list_add(&fs_devices->fs_list, &fs_uuids);

		device = NULL;
	} else {
		mutex_lock(&fs_devices->device_list_mutex);
		device = btrfs_find_device(fs_devices, devid,
				disk_super->dev_item.uuid, NULL, false);

		/*
		 * If this disk has been pulled into an fs devices created by
		 * a device which had the CHANGING_FSID_V2 flag then replace the
		 * metadata_uuid/fsid values of the fs_devices.
		 */
		if (has_metadata_uuid && fs_devices->fsid_change &&
		    found_transid > fs_devices->latest_generation) {
			memcpy(fs_devices->fsid, disk_super->fsid,
					BTRFS_FSID_SIZE);
			memcpy(fs_devices->metadata_uuid,
					disk_super->metadata_uuid, BTRFS_FSID_SIZE);

			fs_devices->fsid_change = false;
		}
	}

	if (!device) {
		if (fs_devices->opened) {
			mutex_unlock(&fs_devices->device_list_mutex);
			return ERR_PTR(-EBUSY);
		}

		device = btrfs_alloc_device(NULL, &devid,
					    disk_super->dev_item.uuid);
		if (IS_ERR(device)) {
			mutex_unlock(&fs_devices->device_list_mutex);
			/* we can safely leave the fs_devices entry around */
			return device;
		}

		name = rcu_string_strdup(path, GFP_NOFS);
		if (!name) {
			btrfs_free_device(device);
			mutex_unlock(&fs_devices->device_list_mutex);
			return ERR_PTR(-ENOMEM);
		}
		rcu_assign_pointer(device->name, name);

		list_add_rcu(&device->dev_list, &fs_devices->devices);
		fs_devices->num_devices++;

		device->fs_devices = fs_devices;
		*new_device_added = true;

		if (disk_super->label[0])
			pr_info("BTRFS: device label %s devid %llu transid %llu %s\n",
				disk_super->label, devid, found_transid, path);
		else
			pr_info("BTRFS: device fsid %pU devid %llu transid %llu %s\n",
				disk_super->fsid, devid, found_transid, path);

	} else if (!device->name || strcmp(device->name->str, path)) {
		/*
		 * When FS is already mounted.
		 * 1. If you are here and if the device->name is NULL that
		 *    means this device was missing at time of FS mount.
		 * 2. If you are here and if the device->name is different
		 *    from 'path' that means either
		 *      a. The same device disappeared and reappeared with
		 *         different name. or
		 *      b. The missing-disk-which-was-replaced, has
		 *         reappeared now.
		 *
		 * We must allow 1 and 2a above. But 2b would be a spurious
		 * and unintentional.
		 *
		 * Further in case of 1 and 2a above, the disk at 'path'
		 * would have missed some transaction when it was away and
		 * in case of 2a the stale bdev has to be updated as well.
		 * 2b must not be allowed at all time.
		 */

		/*
		 * For now, we do allow update to btrfs_fs_device through the
		 * btrfs dev scan cli after FS has been mounted.  We're still
		 * tracking a problem where systems fail mount by subvolume id
		 * when we reject replacement on a mounted FS.
		 */
		if (!fs_devices->opened && found_transid < device->generation) {
			/*
			 * That is if the FS is _not_ mounted and if you
			 * are here, that means there is more than one
			 * disk with same uuid and devid.We keep the one
			 * with larger generation number or the last-in if
			 * generation are equal.
			 */
			mutex_unlock(&fs_devices->device_list_mutex);
			return ERR_PTR(-EEXIST);
		}

		/*
		 * We are going to replace the device path for a given devid,
		 * make sure it's the same device if the device is mounted
		 */
		if (device->bdev) {
			struct block_device *path_bdev;

			path_bdev = lookup_bdev(path);
			if (IS_ERR(path_bdev)) {
				mutex_unlock(&fs_devices->device_list_mutex);
				return ERR_CAST(path_bdev);
			}

			if (device->bdev != path_bdev) {
				bdput(path_bdev);
				mutex_unlock(&fs_devices->device_list_mutex);
				btrfs_warn_in_rcu(device->fs_info,
			"duplicate device fsid:devid for %pU:%llu old:%s new:%s",
					disk_super->fsid, devid,
					rcu_str_deref(device->name), path);
				return ERR_PTR(-EEXIST);
			}
			bdput(path_bdev);
			btrfs_info_in_rcu(device->fs_info,
				"device fsid %pU devid %llu moved old:%s new:%s",
				disk_super->fsid, devid,
				rcu_str_deref(device->name), path);
		}

		name = rcu_string_strdup(path, GFP_NOFS);
		if (!name) {
			mutex_unlock(&fs_devices->device_list_mutex);
			return ERR_PTR(-ENOMEM);
		}
		rcu_string_free(device->name);
		rcu_assign_pointer(device->name, name);
		if (test_bit(BTRFS_DEV_STATE_MISSING, &device->dev_state)) {
			fs_devices->missing_devices--;
			clear_bit(BTRFS_DEV_STATE_MISSING, &device->dev_state);
		}
	}

	/*
	 * Unmount does not free the btrfs_device struct but would zero
	 * generation along with most of the other members. So just update
	 * it back. We need it to pick the disk with largest generation
	 * (as above).
	 */
	if (!fs_devices->opened) {
		device->generation = found_transid;
		fs_devices->latest_generation = max_t(u64, found_transid,
						fs_devices->latest_generation);
	}

	fs_devices->total_devices = btrfs_super_num_devices(disk_super);

	mutex_unlock(&fs_devices->device_list_mutex);
	return device;
}

static struct btrfs_fs_devices *clone_fs_devices(struct btrfs_fs_devices *orig)
{
	struct btrfs_fs_devices *fs_devices;
	struct btrfs_device *device;
	struct btrfs_device *orig_dev;

	fs_devices = alloc_fs_devices(orig->fsid, NULL);
	if (IS_ERR(fs_devices))
		return fs_devices;

	mutex_lock(&orig->device_list_mutex);
	fs_devices->total_devices = orig->total_devices;

	list_for_each_entry(orig_dev, &orig->devices, dev_list) {
		struct rcu_string *name;

		device = btrfs_alloc_device(NULL, &orig_dev->devid,
					    orig_dev->uuid);
		if (IS_ERR(device))
			goto error;

		/*
		 * This is ok to do without rcu read locked because we hold the
		 * uuid mutex so nothing we touch in here is going to disappear.
		 */
		if (orig_dev->name) {
			name = rcu_string_strdup(orig_dev->name->str,
					GFP_KERNEL);
			if (!name) {
				btrfs_free_device(device);
				goto error;
			}
			rcu_assign_pointer(device->name, name);
		}

		list_add(&device->dev_list, &fs_devices->devices);
		device->fs_devices = fs_devices;
		fs_devices->num_devices++;
	}
	mutex_unlock(&orig->device_list_mutex);
	return fs_devices;
error:
	mutex_unlock(&orig->device_list_mutex);
	free_fs_devices(fs_devices);
	return ERR_PTR(-ENOMEM);
}

/*
 * After we have read the system tree and know devids belonging to
 * this filesystem, remove the device which does not belong there.
 */
void btrfs_free_extra_devids(struct btrfs_fs_devices *fs_devices, int step)
{
	struct btrfs_device *device, *next;
	struct btrfs_device *latest_dev = NULL;

	mutex_lock(&uuid_mutex);
again:
	/* This is the initialized path, it is safe to release the devices. */
	list_for_each_entry_safe(device, next, &fs_devices->devices, dev_list) {
		if (test_bit(BTRFS_DEV_STATE_IN_FS_METADATA,
							&device->dev_state)) {
			if (!test_bit(BTRFS_DEV_STATE_REPLACE_TGT,
			     &device->dev_state) &&
			     (!latest_dev ||
			      device->generation > latest_dev->generation)) {
				latest_dev = device;
			}
			continue;
		}

		if (device->devid == BTRFS_DEV_REPLACE_DEVID) {
			/*
			 * In the first step, keep the device which has
			 * the correct fsid and the devid that is used
			 * for the dev_replace procedure.
			 * In the second step, the dev_replace state is
			 * read from the device tree and it is known
			 * whether the procedure is really active or
			 * not, which means whether this device is
			 * used or whether it should be removed.
			 */
			if (step == 0 || test_bit(BTRFS_DEV_STATE_REPLACE_TGT,
						  &device->dev_state)) {
				continue;
			}
		}
		if (device->bdev) {
			blkdev_put(device->bdev, device->mode);
			device->bdev = NULL;
			fs_devices->open_devices--;
		}
		if (test_bit(BTRFS_DEV_STATE_WRITEABLE, &device->dev_state)) {
			list_del_init(&device->dev_alloc_list);
			clear_bit(BTRFS_DEV_STATE_WRITEABLE, &device->dev_state);
			if (!test_bit(BTRFS_DEV_STATE_REPLACE_TGT,
				      &device->dev_state))
				fs_devices->rw_devices--;
		}
		list_del_init(&device->dev_list);
		fs_devices->num_devices--;
		btrfs_free_device(device);
	}

	if (fs_devices->seed) {
		fs_devices = fs_devices->seed;
		goto again;
	}

	fs_devices->latest_bdev = latest_dev->bdev;

	mutex_unlock(&uuid_mutex);
}

static void btrfs_close_bdev(struct btrfs_device *device)
{
	if (!device->bdev)
		return;

	if (test_bit(BTRFS_DEV_STATE_WRITEABLE, &device->dev_state)) {
		sync_blockdev(device->bdev);
		invalidate_bdev(device->bdev);
	}

	blkdev_put(device->bdev, device->mode);
}

static void btrfs_close_one_device(struct btrfs_device *device)
{
	struct btrfs_fs_devices *fs_devices = device->fs_devices;
	struct btrfs_device *new_device;
	struct rcu_string *name;

	if (device->bdev)
		fs_devices->open_devices--;

	if (test_bit(BTRFS_DEV_STATE_WRITEABLE, &device->dev_state) &&
	    device->devid != BTRFS_DEV_REPLACE_DEVID) {
		list_del_init(&device->dev_alloc_list);
		fs_devices->rw_devices--;
	}

	if (test_bit(BTRFS_DEV_STATE_MISSING, &device->dev_state))
		fs_devices->missing_devices--;

	btrfs_close_bdev(device);

	new_device = btrfs_alloc_device(NULL, &device->devid,
					device->uuid);
	BUG_ON(IS_ERR(new_device)); /* -ENOMEM */

	/* Safe because we are under uuid_mutex */
	if (device->name) {
		name = rcu_string_strdup(device->name->str, GFP_NOFS);
		BUG_ON(!name); /* -ENOMEM */
		rcu_assign_pointer(new_device->name, name);
	}

	list_replace_rcu(&device->dev_list, &new_device->dev_list);
	new_device->fs_devices = device->fs_devices;

	synchronize_rcu();
	btrfs_free_device(device);
}

static int close_fs_devices(struct btrfs_fs_devices *fs_devices)
{
	struct btrfs_device *device, *tmp;

	if (--fs_devices->opened > 0)
		return 0;

	mutex_lock(&fs_devices->device_list_mutex);
	list_for_each_entry_safe(device, tmp, &fs_devices->devices, dev_list) {
		btrfs_close_one_device(device);
	}
	mutex_unlock(&fs_devices->device_list_mutex);

	WARN_ON(fs_devices->open_devices);
	WARN_ON(fs_devices->rw_devices);
	fs_devices->opened = 0;
	fs_devices->seeding = 0;

	return 0;
}

int btrfs_close_devices(struct btrfs_fs_devices *fs_devices)
{
	struct btrfs_fs_devices *seed_devices = NULL;
	int ret;

	mutex_lock(&uuid_mutex);
	ret = close_fs_devices(fs_devices);
	if (!fs_devices->opened) {
		seed_devices = fs_devices->seed;
		fs_devices->seed = NULL;
	}
	mutex_unlock(&uuid_mutex);

	while (seed_devices) {
		fs_devices = seed_devices;
		seed_devices = fs_devices->seed;
		close_fs_devices(fs_devices);
		free_fs_devices(fs_devices);
	}
	return ret;
}

static int open_fs_devices(struct btrfs_fs_devices *fs_devices,
				fmode_t flags, void *holder)
{
	struct btrfs_device *device;
	struct btrfs_device *latest_dev = NULL;
	int ret = 0;

	flags |= FMODE_EXCL;

	list_for_each_entry(device, &fs_devices->devices, dev_list) {
		/* Just open everything we can; ignore failures here */
		if (btrfs_open_one_device(fs_devices, device, flags, holder))
			continue;

		if (!latest_dev ||
		    device->generation > latest_dev->generation)
			latest_dev = device;
	}
	if (fs_devices->open_devices == 0) {
		ret = -EINVAL;
		goto out;
	}
	fs_devices->opened = 1;
	fs_devices->latest_bdev = latest_dev->bdev;
	fs_devices->total_rw_bytes = 0;
out:
	return ret;
}

static int devid_cmp(void *priv, struct list_head *a, struct list_head *b)
{
	struct btrfs_device *dev1, *dev2;

	dev1 = list_entry(a, struct btrfs_device, dev_list);
	dev2 = list_entry(b, struct btrfs_device, dev_list);

	if (dev1->devid < dev2->devid)
		return -1;
	else if (dev1->devid > dev2->devid)
		return 1;
	return 0;
}

int btrfs_open_devices(struct btrfs_fs_devices *fs_devices,
		       fmode_t flags, void *holder)
{
	int ret;

	lockdep_assert_held(&uuid_mutex);

	mutex_lock(&fs_devices->device_list_mutex);
	if (fs_devices->opened) {
		fs_devices->opened++;
		ret = 0;
	} else {
		list_sort(NULL, &fs_devices->devices, devid_cmp);
		ret = open_fs_devices(fs_devices, flags, holder);
	}
	mutex_unlock(&fs_devices->device_list_mutex);

	return ret;
}

static void btrfs_release_disk_super(struct page *page)
{
	kunmap(page);
	put_page(page);
}

static int btrfs_read_disk_super(struct block_device *bdev, u64 bytenr,
				 struct page **page,
				 struct btrfs_super_block **disk_super)
{
	void *p;
	pgoff_t index;

	/* make sure our super fits in the device */
	if (bytenr + PAGE_SIZE >= i_size_read(bdev->bd_inode))
		return 1;

	/* make sure our super fits in the page */
	if (sizeof(**disk_super) > PAGE_SIZE)
		return 1;

	/* make sure our super doesn't straddle pages on disk */
	index = bytenr >> PAGE_SHIFT;
	if ((bytenr + sizeof(**disk_super) - 1) >> PAGE_SHIFT != index)
		return 1;

	/* pull in the page with our super */
	*page = read_cache_page_gfp(bdev->bd_inode->i_mapping,
				   index, GFP_KERNEL);

	if (IS_ERR_OR_NULL(*page))
		return 1;

	p = kmap(*page);

	/* align our pointer to the offset of the super block */
	*disk_super = p + offset_in_page(bytenr);

	if (btrfs_super_bytenr(*disk_super) != bytenr ||
	    btrfs_super_magic(*disk_super) != BTRFS_MAGIC) {
		btrfs_release_disk_super(*page);
		return 1;
	}

	if ((*disk_super)->label[0] &&
		(*disk_super)->label[BTRFS_LABEL_SIZE - 1])
		(*disk_super)->label[BTRFS_LABEL_SIZE - 1] = '\0';

	return 0;
}

int btrfs_forget_devices(const char *path)
{
	int ret;

	mutex_lock(&uuid_mutex);
	ret = btrfs_free_stale_devices(strlen(path) ? path : NULL, NULL);
	mutex_unlock(&uuid_mutex);

	return ret;
}

/*
 * Look for a btrfs signature on a device. This may be called out of the mount path
 * and we are not allowed to call set_blocksize during the scan. The superblock
 * is read via pagecache
 */
struct btrfs_device *btrfs_scan_one_device(const char *path, fmode_t flags,
					   void *holder)
{
	struct btrfs_super_block *disk_super;
	bool new_device_added = false;
	struct btrfs_device *device = NULL;
	struct block_device *bdev;
	struct page *page;
	u64 bytenr;

	lockdep_assert_held(&uuid_mutex);

	/*
	 * we would like to check all the supers, but that would make
	 * a btrfs mount succeed after a mkfs from a different FS.
	 * So, we need to add a special mount option to scan for
	 * later supers, using BTRFS_SUPER_MIRROR_MAX instead
	 */
	bytenr = btrfs_sb_offset(0);
	flags |= FMODE_EXCL;

	bdev = blkdev_get_by_path(path, flags, holder);
	if (IS_ERR(bdev))
		return ERR_CAST(bdev);

	if (btrfs_read_disk_super(bdev, bytenr, &page, &disk_super)) {
		device = ERR_PTR(-EINVAL);
		goto error_bdev_put;
	}

	device = device_list_add(path, disk_super, &new_device_added);
	if (!IS_ERR(device)) {
		if (new_device_added)
			btrfs_free_stale_devices(path, device);
	}

	btrfs_release_disk_super(page);

error_bdev_put:
	blkdev_put(bdev, flags);

	return device;
}

/*
 * Try to find a chunk that intersects [start, start + len] range and when one
 * such is found, record the end of it in *start
 */
static bool contains_pending_extent(struct btrfs_device *device, u64 *start,
				    u64 len)
{
	u64 physical_start, physical_end;

	lockdep_assert_held(&device->fs_info->chunk_mutex);

	if (!find_first_extent_bit(&device->alloc_state, *start,
				   &physical_start, &physical_end,
				   CHUNK_ALLOCATED, NULL)) {

		if (in_range(physical_start, *start, len) ||
		    in_range(*start, physical_start,
			     physical_end - physical_start)) {
			*start = physical_end + 1;
			return true;
		}
	}
	return false;
}


/*
 * find_free_dev_extent_start - find free space in the specified device
 * @device:	  the device which we search the free space in
 * @num_bytes:	  the size of the free space that we need
 * @search_start: the position from which to begin the search
 * @start:	  store the start of the free space.
 * @len:	  the size of the free space. that we find, or the size
 *		  of the max free space if we don't find suitable free space
 *
 * this uses a pretty simple search, the expectation is that it is
 * called very infrequently and that a given device has a small number
 * of extents
 *
 * @start is used to store the start of the free space if we find. But if we
 * don't find suitable free space, it will be used to store the start position
 * of the max free space.
 *
 * @len is used to store the size of the free space that we find.
 * But if we don't find suitable free space, it is used to store the size of
 * the max free space.
 */
int find_free_dev_extent_start(struct btrfs_device *device, u64 num_bytes,
			       u64 search_start, u64 *start, u64 *len)
{
	struct btrfs_fs_info *fs_info = device->fs_info;
	struct btrfs_root *root = fs_info->dev_root;
	struct btrfs_key key;
	struct btrfs_dev_extent *dev_extent;
	struct btrfs_path *path;
	u64 hole_size;
	u64 max_hole_start;
	u64 max_hole_size;
	u64 extent_end;
	u64 search_end = device->total_bytes;
	int ret;
	int slot;
	struct extent_buffer *l;

	/*
	 * We don't want to overwrite the superblock on the drive nor any area
	 * used by the boot loader (grub for example), so we make sure to start
	 * at an offset of at least 1MB.
	 */
	search_start = max_t(u64, search_start, SZ_1M);

	path = btrfs_alloc_path();
	if (!path)
		return -ENOMEM;

	max_hole_start = search_start;
	max_hole_size = 0;

again:
	if (search_start >= search_end ||
		test_bit(BTRFS_DEV_STATE_REPLACE_TGT, &device->dev_state)) {
		ret = -ENOSPC;
		goto out;
	}

	path->reada = READA_FORWARD;
	path->search_commit_root = 1;
	path->skip_locking = 1;

	key.objectid = device->devid;
	key.offset = search_start;
	key.type = BTRFS_DEV_EXTENT_KEY;

	ret = btrfs_search_slot(NULL, root, &key, path, 0, 0);
	if (ret < 0)
		goto out;
	if (ret > 0) {
		ret = btrfs_previous_item(root, path, key.objectid, key.type);
		if (ret < 0)
			goto out;
	}

	while (1) {
		l = path->nodes[0];
		slot = path->slots[0];
		if (slot >= btrfs_header_nritems(l)) {
			ret = btrfs_next_leaf(root, path);
			if (ret == 0)
				continue;
			if (ret < 0)
				goto out;

			break;
		}
		btrfs_item_key_to_cpu(l, &key, slot);

		if (key.objectid < device->devid)
			goto next;

		if (key.objectid > device->devid)
			break;

		if (key.type != BTRFS_DEV_EXTENT_KEY)
			goto next;

		if (key.offset > search_start) {
			hole_size = key.offset - search_start;

			/*
			 * Have to check before we set max_hole_start, otherwise
			 * we could end up sending back this offset anyway.
			 */
			if (contains_pending_extent(device, &search_start,
						    hole_size)) {
				if (key.offset >= search_start)
					hole_size = key.offset - search_start;
				else
					hole_size = 0;
			}

			if (hole_size > max_hole_size) {
				max_hole_start = search_start;
				max_hole_size = hole_size;
			}

			/*
			 * If this free space is greater than which we need,
			 * it must be the max free space that we have found
			 * until now, so max_hole_start must point to the start
			 * of this free space and the length of this free space
			 * is stored in max_hole_size. Thus, we return
			 * max_hole_start and max_hole_size and go back to the
			 * caller.
			 */
			if (hole_size >= num_bytes) {
				ret = 0;
				goto out;
			}
		}

		dev_extent = btrfs_item_ptr(l, slot, struct btrfs_dev_extent);
		extent_end = key.offset + btrfs_dev_extent_length(l,
								  dev_extent);
		if (extent_end > search_start)
			search_start = extent_end;
next:
		path->slots[0]++;
		cond_resched();
	}

	/*
	 * At this point, search_start should be the end of
	 * allocated dev extents, and when shrinking the device,
	 * search_end may be smaller than search_start.
	 */
	if (search_end > search_start) {
		hole_size = search_end - search_start;

		if (contains_pending_extent(device, &search_start, hole_size)) {
			btrfs_release_path(path);
			goto again;
		}

		if (hole_size > max_hole_size) {
			max_hole_start = search_start;
			max_hole_size = hole_size;
		}
	}

	/* See above. */
	if (max_hole_size < num_bytes)
		ret = -ENOSPC;
	else
		ret = 0;

out:
	btrfs_free_path(path);
	*start = max_hole_start;
	if (len)
		*len = max_hole_size;
	return ret;
}

int find_free_dev_extent(struct btrfs_device *device, u64 num_bytes,
			 u64 *start, u64 *len)
{
	/* FIXME use last free of some kind */
	return find_free_dev_extent_start(device, num_bytes, 0, start, len);
}

static int btrfs_free_dev_extent(struct btrfs_trans_handle *trans,
			  struct btrfs_device *device,
			  u64 start, u64 *dev_extent_len)
{
	struct btrfs_fs_info *fs_info = device->fs_info;
	struct btrfs_root *root = fs_info->dev_root;
	int ret;
	struct btrfs_path *path;
	struct btrfs_key key;
	struct btrfs_key found_key;
	struct extent_buffer *leaf = NULL;
	struct btrfs_dev_extent *extent = NULL;

	path = btrfs_alloc_path();
	if (!path)
		return -ENOMEM;

	key.objectid = device->devid;
	key.offset = start;
	key.type = BTRFS_DEV_EXTENT_KEY;
again:
	ret = btrfs_search_slot(trans, root, &key, path, -1, 1);
	if (ret > 0) {
		ret = btrfs_previous_item(root, path, key.objectid,
					  BTRFS_DEV_EXTENT_KEY);
		if (ret)
			goto out;
		leaf = path->nodes[0];
		btrfs_item_key_to_cpu(leaf, &found_key, path->slots[0]);
		extent = btrfs_item_ptr(leaf, path->slots[0],
					struct btrfs_dev_extent);
		BUG_ON(found_key.offset > start || found_key.offset +
		       btrfs_dev_extent_length(leaf, extent) < start);
		key = found_key;
		btrfs_release_path(path);
		goto again;
	} else if (ret == 0) {
		leaf = path->nodes[0];
		extent = btrfs_item_ptr(leaf, path->slots[0],
					struct btrfs_dev_extent);
	} else {
		btrfs_handle_fs_error(fs_info, ret, "Slot search failed");
		goto out;
	}

	*dev_extent_len = btrfs_dev_extent_length(leaf, extent);

	ret = btrfs_del_item(trans, root, path);
	if (ret) {
		btrfs_handle_fs_error(fs_info, ret,
				      "Failed to remove dev extent item");
	} else {
		set_bit(BTRFS_TRANS_HAVE_FREE_BGS, &trans->transaction->flags);
	}
out:
	btrfs_free_path(path);
	return ret;
}

static int btrfs_alloc_dev_extent(struct btrfs_trans_handle *trans,
				  struct btrfs_device *device,
				  u64 chunk_offset, u64 start, u64 num_bytes)
{
	int ret;
	struct btrfs_path *path;
	struct btrfs_fs_info *fs_info = device->fs_info;
	struct btrfs_root *root = fs_info->dev_root;
	struct btrfs_dev_extent *extent;
	struct extent_buffer *leaf;
	struct btrfs_key key;

	WARN_ON(!test_bit(BTRFS_DEV_STATE_IN_FS_METADATA, &device->dev_state));
	WARN_ON(test_bit(BTRFS_DEV_STATE_REPLACE_TGT, &device->dev_state));
	path = btrfs_alloc_path();
	if (!path)
		return -ENOMEM;

	key.objectid = device->devid;
	key.offset = start;
	key.type = BTRFS_DEV_EXTENT_KEY;
	ret = btrfs_insert_empty_item(trans, root, path, &key,
				      sizeof(*extent));
	if (ret)
		goto out;

	leaf = path->nodes[0];
	extent = btrfs_item_ptr(leaf, path->slots[0],
				struct btrfs_dev_extent);
	btrfs_set_dev_extent_chunk_tree(leaf, extent,
					BTRFS_CHUNK_TREE_OBJECTID);
	btrfs_set_dev_extent_chunk_objectid(leaf, extent,
					    BTRFS_FIRST_CHUNK_TREE_OBJECTID);
	btrfs_set_dev_extent_chunk_offset(leaf, extent, chunk_offset);

	btrfs_set_dev_extent_length(leaf, extent, num_bytes);
	btrfs_mark_buffer_dirty(leaf);
out:
	btrfs_free_path(path);
	return ret;
}

static u64 find_next_chunk(struct btrfs_fs_info *fs_info)
{
	struct extent_map_tree *em_tree;
	struct extent_map *em;
	struct rb_node *n;
	u64 ret = 0;

	em_tree = &fs_info->mapping_tree;
	read_lock(&em_tree->lock);
	n = rb_last(&em_tree->map.rb_root);
	if (n) {
		em = rb_entry(n, struct extent_map, rb_node);
		ret = em->start + em->len;
	}
	read_unlock(&em_tree->lock);

	return ret;
}

static noinline int find_next_devid(struct btrfs_fs_info *fs_info,
				    u64 *devid_ret)
{
	int ret;
	struct btrfs_key key;
	struct btrfs_key found_key;
	struct btrfs_path *path;

	path = btrfs_alloc_path();
	if (!path)
		return -ENOMEM;

	key.objectid = BTRFS_DEV_ITEMS_OBJECTID;
	key.type = BTRFS_DEV_ITEM_KEY;
	key.offset = (u64)-1;

	ret = btrfs_search_slot(NULL, fs_info->chunk_root, &key, path, 0, 0);
	if (ret < 0)
		goto error;

	BUG_ON(ret == 0); /* Corruption */

	ret = btrfs_previous_item(fs_info->chunk_root, path,
				  BTRFS_DEV_ITEMS_OBJECTID,
				  BTRFS_DEV_ITEM_KEY);
	if (ret) {
		*devid_ret = 1;
	} else {
		btrfs_item_key_to_cpu(path->nodes[0], &found_key,
				      path->slots[0]);
		*devid_ret = found_key.offset + 1;
	}
	ret = 0;
error:
	btrfs_free_path(path);
	return ret;
}

/*
 * the device information is stored in the chunk root
 * the btrfs_device struct should be fully filled in
 */
static int btrfs_add_dev_item(struct btrfs_trans_handle *trans,
			    struct btrfs_device *device)
{
	int ret;
	struct btrfs_path *path;
	struct btrfs_dev_item *dev_item;
	struct extent_buffer *leaf;
	struct btrfs_key key;
	unsigned long ptr;

	path = btrfs_alloc_path();
	if (!path)
		return -ENOMEM;

	key.objectid = BTRFS_DEV_ITEMS_OBJECTID;
	key.type = BTRFS_DEV_ITEM_KEY;
	key.offset = device->devid;

	ret = btrfs_insert_empty_item(trans, trans->fs_info->chunk_root, path,
				      &key, sizeof(*dev_item));
	if (ret)
		goto out;

	leaf = path->nodes[0];
	dev_item = btrfs_item_ptr(leaf, path->slots[0], struct btrfs_dev_item);

	btrfs_set_device_id(leaf, dev_item, device->devid);
	btrfs_set_device_generation(leaf, dev_item, 0);
	btrfs_set_device_type(leaf, dev_item, device->type);
	btrfs_set_device_io_align(leaf, dev_item, device->io_align);
	btrfs_set_device_io_width(leaf, dev_item, device->io_width);
	btrfs_set_device_sector_size(leaf, dev_item, device->sector_size);
	btrfs_set_device_total_bytes(leaf, dev_item,
				     btrfs_device_get_disk_total_bytes(device));
	btrfs_set_device_bytes_used(leaf, dev_item,
				    btrfs_device_get_bytes_used(device));
	btrfs_set_device_group(leaf, dev_item, 0);
	btrfs_set_device_seek_speed(leaf, dev_item, 0);
	btrfs_set_device_bandwidth(leaf, dev_item, 0);
	btrfs_set_device_start_offset(leaf, dev_item, 0);

	ptr = btrfs_device_uuid(dev_item);
	write_extent_buffer(leaf, device->uuid, ptr, BTRFS_UUID_SIZE);
	ptr = btrfs_device_fsid(dev_item);
	write_extent_buffer(leaf, trans->fs_info->fs_devices->metadata_uuid,
			    ptr, BTRFS_FSID_SIZE);
	btrfs_mark_buffer_dirty(leaf);

	ret = 0;
out:
	btrfs_free_path(path);
	return ret;
}

/*
 * Function to update ctime/mtime for a given device path.
 * Mainly used for ctime/mtime based probe like libblkid.
 */
static void update_dev_time(const char *path_name)
{
	struct file *filp;

	filp = filp_open(path_name, O_RDWR, 0);
	if (IS_ERR(filp))
		return;
	file_update_time(filp);
	filp_close(filp, NULL);
}

static int btrfs_rm_dev_item(struct btrfs_device *device)
{
	struct btrfs_root *root = device->fs_info->chunk_root;
	int ret;
	struct btrfs_path *path;
	struct btrfs_key key;
	struct btrfs_trans_handle *trans;

	path = btrfs_alloc_path();
	if (!path)
		return -ENOMEM;

	trans = btrfs_start_transaction(root, 0);
	if (IS_ERR(trans)) {
		btrfs_free_path(path);
		return PTR_ERR(trans);
	}
	key.objectid = BTRFS_DEV_ITEMS_OBJECTID;
	key.type = BTRFS_DEV_ITEM_KEY;
	key.offset = device->devid;

	ret = btrfs_search_slot(trans, root, &key, path, -1, 1);
	if (ret) {
		if (ret > 0)
			ret = -ENOENT;
		btrfs_abort_transaction(trans, ret);
		btrfs_end_transaction(trans);
		goto out;
	}

	ret = btrfs_del_item(trans, root, path);
	if (ret) {
		btrfs_abort_transaction(trans, ret);
		btrfs_end_transaction(trans);
	}

out:
	btrfs_free_path(path);
	if (!ret)
		ret = btrfs_commit_transaction(trans);
	return ret;
}

/*
 * Verify that @num_devices satisfies the RAID profile constraints in the whole
 * filesystem. It's up to the caller to adjust that number regarding eg. device
 * replace.
 */
static int btrfs_check_raid_min_devices(struct btrfs_fs_info *fs_info,
		u64 num_devices)
{
	u64 all_avail;
	unsigned seq;
	int i;

	do {
		seq = read_seqbegin(&fs_info->profiles_lock);

		all_avail = fs_info->avail_data_alloc_bits |
			    fs_info->avail_system_alloc_bits |
			    fs_info->avail_metadata_alloc_bits;
	} while (read_seqretry(&fs_info->profiles_lock, seq));

	for (i = 0; i < BTRFS_NR_RAID_TYPES; i++) {
		if (!(all_avail & btrfs_raid_array[i].bg_flag))
			continue;

		if (num_devices < btrfs_raid_array[i].devs_min) {
			int ret = btrfs_raid_array[i].mindev_error;

			if (ret)
				return ret;
		}
	}

	return 0;
}

static struct btrfs_device * btrfs_find_next_active_device(
		struct btrfs_fs_devices *fs_devs, struct btrfs_device *device)
{
	struct btrfs_device *next_device;

	list_for_each_entry(next_device, &fs_devs->devices, dev_list) {
		if (next_device != device &&
		    !test_bit(BTRFS_DEV_STATE_MISSING, &next_device->dev_state)
		    && next_device->bdev)
			return next_device;
	}

	return NULL;
}

/*
 * Helper function to check if the given device is part of s_bdev / latest_bdev
 * and replace it with the provided or the next active device, in the context
 * where this function called, there should be always be another device (or
 * this_dev) which is active.
 */
void btrfs_assign_next_active_device(struct btrfs_device *device,
				     struct btrfs_device *this_dev)
{
	struct btrfs_fs_info *fs_info = device->fs_info;
	struct btrfs_device *next_device;

	if (this_dev)
		next_device = this_dev;
	else
		next_device = btrfs_find_next_active_device(fs_info->fs_devices,
								device);
	ASSERT(next_device);

	if (fs_info->sb->s_bdev &&
			(fs_info->sb->s_bdev == device->bdev))
		fs_info->sb->s_bdev = next_device->bdev;

	if (fs_info->fs_devices->latest_bdev == device->bdev)
		fs_info->fs_devices->latest_bdev = next_device->bdev;
}

/*
 * Return btrfs_fs_devices::num_devices excluding the device that's being
 * currently replaced.
 */
static u64 btrfs_num_devices(struct btrfs_fs_info *fs_info)
{
	u64 num_devices = fs_info->fs_devices->num_devices;

	down_read(&fs_info->dev_replace.rwsem);
	if (btrfs_dev_replace_is_ongoing(&fs_info->dev_replace)) {
		ASSERT(num_devices > 1);
		num_devices--;
	}
	up_read(&fs_info->dev_replace.rwsem);

	return num_devices;
}

int btrfs_rm_device(struct btrfs_fs_info *fs_info, const char *device_path,
		u64 devid)
{
	struct btrfs_device *device;
	struct btrfs_fs_devices *cur_devices;
	struct btrfs_fs_devices *fs_devices = fs_info->fs_devices;
	u64 num_devices;
	int ret = 0;

	mutex_lock(&uuid_mutex);

	num_devices = btrfs_num_devices(fs_info);

	ret = btrfs_check_raid_min_devices(fs_info, num_devices - 1);
	if (ret)
		goto out;

	device = btrfs_find_device_by_devspec(fs_info, devid, device_path);

	if (IS_ERR(device)) {
		if (PTR_ERR(device) == -ENOENT &&
		    strcmp(device_path, "missing") == 0)
			ret = BTRFS_ERROR_DEV_MISSING_NOT_FOUND;
		else
			ret = PTR_ERR(device);
		goto out;
	}

	if (btrfs_pinned_by_swapfile(fs_info, device)) {
		btrfs_warn_in_rcu(fs_info,
		  "cannot remove device %s (devid %llu) due to active swapfile",
				  rcu_str_deref(device->name), device->devid);
		ret = -ETXTBSY;
		goto out;
	}

	if (test_bit(BTRFS_DEV_STATE_REPLACE_TGT, &device->dev_state)) {
		ret = BTRFS_ERROR_DEV_TGT_REPLACE;
		goto out;
	}

	if (test_bit(BTRFS_DEV_STATE_WRITEABLE, &device->dev_state) &&
	    fs_info->fs_devices->rw_devices == 1) {
		ret = BTRFS_ERROR_DEV_ONLY_WRITABLE;
		goto out;
	}

	if (test_bit(BTRFS_DEV_STATE_WRITEABLE, &device->dev_state)) {
		mutex_lock(&fs_info->chunk_mutex);
		list_del_init(&device->dev_alloc_list);
		device->fs_devices->rw_devices--;
		mutex_unlock(&fs_info->chunk_mutex);
	}

	mutex_unlock(&uuid_mutex);
	ret = btrfs_shrink_device(device, 0);
	mutex_lock(&uuid_mutex);
	if (ret)
		goto error_undo;

	/*
	 * TODO: the superblock still includes this device in its num_devices
	 * counter although write_all_supers() is not locked out. This
	 * could give a filesystem state which requires a degraded mount.
	 */
	ret = btrfs_rm_dev_item(device);
	if (ret)
		goto error_undo;

	clear_bit(BTRFS_DEV_STATE_IN_FS_METADATA, &device->dev_state);
	btrfs_scrub_cancel_dev(device);

	/*
	 * the device list mutex makes sure that we don't change
	 * the device list while someone else is writing out all
	 * the device supers. Whoever is writing all supers, should
	 * lock the device list mutex before getting the number of
	 * devices in the super block (super_copy). Conversely,
	 * whoever updates the number of devices in the super block
	 * (super_copy) should hold the device list mutex.
	 */

	/*
	 * In normal cases the cur_devices == fs_devices. But in case
	 * of deleting a seed device, the cur_devices should point to
	 * its own fs_devices listed under the fs_devices->seed.
	 */
	cur_devices = device->fs_devices;
	mutex_lock(&fs_devices->device_list_mutex);
	list_del_rcu(&device->dev_list);

	cur_devices->num_devices--;
	cur_devices->total_devices--;
	/* Update total_devices of the parent fs_devices if it's seed */
	if (cur_devices != fs_devices)
		fs_devices->total_devices--;

	if (test_bit(BTRFS_DEV_STATE_MISSING, &device->dev_state))
		cur_devices->missing_devices--;

	btrfs_assign_next_active_device(device, NULL);

	if (device->bdev) {
		cur_devices->open_devices--;
		/* remove sysfs entry */
		btrfs_sysfs_rm_device_link(fs_devices, device);
	}

	num_devices = btrfs_super_num_devices(fs_info->super_copy) - 1;
	btrfs_set_super_num_devices(fs_info->super_copy, num_devices);
	mutex_unlock(&fs_devices->device_list_mutex);

	/*
	 * at this point, the device is zero sized and detached from
	 * the devices list.  All that's left is to zero out the old
	 * supers and free the device.
	 */
	if (test_bit(BTRFS_DEV_STATE_WRITEABLE, &device->dev_state))
		btrfs_scratch_superblocks(device->bdev, device->name->str);

	btrfs_close_bdev(device);
	synchronize_rcu();
	btrfs_free_device(device);

	if (cur_devices->open_devices == 0) {
		while (fs_devices) {
			if (fs_devices->seed == cur_devices) {
				fs_devices->seed = cur_devices->seed;
				break;
			}
			fs_devices = fs_devices->seed;
		}
		cur_devices->seed = NULL;
		close_fs_devices(cur_devices);
		free_fs_devices(cur_devices);
	}

out:
	mutex_unlock(&uuid_mutex);
	return ret;

error_undo:
	if (test_bit(BTRFS_DEV_STATE_WRITEABLE, &device->dev_state)) {
		mutex_lock(&fs_info->chunk_mutex);
		list_add(&device->dev_alloc_list,
			 &fs_devices->alloc_list);
		device->fs_devices->rw_devices++;
		mutex_unlock(&fs_info->chunk_mutex);
	}
	goto out;
}

void btrfs_rm_dev_replace_remove_srcdev(struct btrfs_device *srcdev)
{
	struct btrfs_fs_devices *fs_devices;

	lockdep_assert_held(&srcdev->fs_info->fs_devices->device_list_mutex);

	/*
	 * in case of fs with no seed, srcdev->fs_devices will point
	 * to fs_devices of fs_info. However when the dev being replaced is
	 * a seed dev it will point to the seed's local fs_devices. In short
	 * srcdev will have its correct fs_devices in both the cases.
	 */
	fs_devices = srcdev->fs_devices;

	list_del_rcu(&srcdev->dev_list);
	list_del(&srcdev->dev_alloc_list);
	fs_devices->num_devices--;
	if (test_bit(BTRFS_DEV_STATE_MISSING, &srcdev->dev_state))
		fs_devices->missing_devices--;

	if (test_bit(BTRFS_DEV_STATE_WRITEABLE, &srcdev->dev_state))
		fs_devices->rw_devices--;

	if (srcdev->bdev)
		fs_devices->open_devices--;
}

void btrfs_rm_dev_replace_free_srcdev(struct btrfs_device *srcdev)
{
	struct btrfs_fs_info *fs_info = srcdev->fs_info;
	struct btrfs_fs_devices *fs_devices = srcdev->fs_devices;

	if (test_bit(BTRFS_DEV_STATE_WRITEABLE, &srcdev->dev_state)) {
		/* zero out the old super if it is writable */
		btrfs_scratch_superblocks(srcdev->bdev, srcdev->name->str);
	}

	btrfs_close_bdev(srcdev);
	synchronize_rcu();
	btrfs_free_device(srcdev);

	/* if this is no devs we rather delete the fs_devices */
	if (!fs_devices->num_devices) {
		struct btrfs_fs_devices *tmp_fs_devices;

		/*
		 * On a mounted FS, num_devices can't be zero unless it's a
		 * seed. In case of a seed device being replaced, the replace
		 * target added to the sprout FS, so there will be no more
		 * device left under the seed FS.
		 */
		ASSERT(fs_devices->seeding);

		tmp_fs_devices = fs_info->fs_devices;
		while (tmp_fs_devices) {
			if (tmp_fs_devices->seed == fs_devices) {
				tmp_fs_devices->seed = fs_devices->seed;
				break;
			}
			tmp_fs_devices = tmp_fs_devices->seed;
		}
		fs_devices->seed = NULL;
		close_fs_devices(fs_devices);
		free_fs_devices(fs_devices);
	}
}

void btrfs_destroy_dev_replace_tgtdev(struct btrfs_device *tgtdev)
{
	struct btrfs_fs_devices *fs_devices = tgtdev->fs_info->fs_devices;

	WARN_ON(!tgtdev);
	mutex_lock(&fs_devices->device_list_mutex);

	btrfs_sysfs_rm_device_link(fs_devices, tgtdev);

	if (tgtdev->bdev)
		fs_devices->open_devices--;

	fs_devices->num_devices--;

	btrfs_assign_next_active_device(tgtdev, NULL);

	list_del_rcu(&tgtdev->dev_list);

	mutex_unlock(&fs_devices->device_list_mutex);

	/*
	 * The update_dev_time() with in btrfs_scratch_superblocks()
	 * may lead to a call to btrfs_show_devname() which will try
	 * to hold device_list_mutex. And here this device
	 * is already out of device list, so we don't have to hold
	 * the device_list_mutex lock.
	 */
	btrfs_scratch_superblocks(tgtdev->bdev, tgtdev->name->str);

	btrfs_close_bdev(tgtdev);
	synchronize_rcu();
	btrfs_free_device(tgtdev);
}

static struct btrfs_device *btrfs_find_device_by_path(
		struct btrfs_fs_info *fs_info, const char *device_path)
{
	int ret = 0;
	struct btrfs_super_block *disk_super;
	u64 devid;
	u8 *dev_uuid;
	struct block_device *bdev;
	struct buffer_head *bh;
	struct btrfs_device *device;

	ret = btrfs_get_bdev_and_sb(device_path, FMODE_READ,
				    fs_info->bdev_holder, 0, &bdev, &bh);
	if (ret)
		return ERR_PTR(ret);
	disk_super = (struct btrfs_super_block *)bh->b_data;
	devid = btrfs_stack_device_id(&disk_super->dev_item);
	dev_uuid = disk_super->dev_item.uuid;
	if (btrfs_fs_incompat(fs_info, METADATA_UUID))
		device = btrfs_find_device(fs_info->fs_devices, devid, dev_uuid,
					   disk_super->metadata_uuid, true);
	else
		device = btrfs_find_device(fs_info->fs_devices, devid, dev_uuid,
					   disk_super->fsid, true);

	brelse(bh);
	if (!device)
		device = ERR_PTR(-ENOENT);
	blkdev_put(bdev, FMODE_READ);
	return device;
}

/*
 * Lookup a device given by device id, or the path if the id is 0.
 */
struct btrfs_device *btrfs_find_device_by_devspec(
		struct btrfs_fs_info *fs_info, u64 devid,
		const char *device_path)
{
	struct btrfs_device *device;

	if (devid) {
		device = btrfs_find_device(fs_info->fs_devices, devid, NULL,
					   NULL, true);
		if (!device)
			return ERR_PTR(-ENOENT);
		return device;
	}

	if (!device_path || !device_path[0])
		return ERR_PTR(-EINVAL);

	if (strcmp(device_path, "missing") == 0) {
		/* Find first missing device */
		list_for_each_entry(device, &fs_info->fs_devices->devices,
				    dev_list) {
			if (test_bit(BTRFS_DEV_STATE_IN_FS_METADATA,
				     &device->dev_state) && !device->bdev)
				return device;
		}
		return ERR_PTR(-ENOENT);
	}

	return btrfs_find_device_by_path(fs_info, device_path);
}

/*
 * does all the dirty work required for changing file system's UUID.
 */
static int btrfs_prepare_sprout(struct btrfs_fs_info *fs_info)
{
	struct btrfs_fs_devices *fs_devices = fs_info->fs_devices;
	struct btrfs_fs_devices *old_devices;
	struct btrfs_fs_devices *seed_devices;
	struct btrfs_super_block *disk_super = fs_info->super_copy;
	struct btrfs_device *device;
	u64 super_flags;

	lockdep_assert_held(&uuid_mutex);
	if (!fs_devices->seeding)
		return -EINVAL;

	seed_devices = alloc_fs_devices(NULL, NULL);
	if (IS_ERR(seed_devices))
		return PTR_ERR(seed_devices);

	old_devices = clone_fs_devices(fs_devices);
	if (IS_ERR(old_devices)) {
		kfree(seed_devices);
		return PTR_ERR(old_devices);
	}

	list_add(&old_devices->fs_list, &fs_uuids);

	memcpy(seed_devices, fs_devices, sizeof(*seed_devices));
	seed_devices->opened = 1;
	INIT_LIST_HEAD(&seed_devices->devices);
	INIT_LIST_HEAD(&seed_devices->alloc_list);
	mutex_init(&seed_devices->device_list_mutex);

	mutex_lock(&fs_devices->device_list_mutex);
	list_splice_init_rcu(&fs_devices->devices, &seed_devices->devices,
			      synchronize_rcu);
	list_for_each_entry(device, &seed_devices->devices, dev_list)
		device->fs_devices = seed_devices;

	mutex_lock(&fs_info->chunk_mutex);
	list_splice_init(&fs_devices->alloc_list, &seed_devices->alloc_list);
	mutex_unlock(&fs_info->chunk_mutex);

	fs_devices->seeding = 0;
	fs_devices->num_devices = 0;
	fs_devices->open_devices = 0;
	fs_devices->missing_devices = 0;
	fs_devices->rotating = 0;
	fs_devices->seed = seed_devices;

	generate_random_uuid(fs_devices->fsid);
	memcpy(fs_devices->metadata_uuid, fs_devices->fsid, BTRFS_FSID_SIZE);
	memcpy(disk_super->fsid, fs_devices->fsid, BTRFS_FSID_SIZE);
	mutex_unlock(&fs_devices->device_list_mutex);

	super_flags = btrfs_super_flags(disk_super) &
		      ~BTRFS_SUPER_FLAG_SEEDING;
	btrfs_set_super_flags(disk_super, super_flags);

	return 0;
}

/*
 * Store the expected generation for seed devices in device items.
 */
static int btrfs_finish_sprout(struct btrfs_trans_handle *trans)
{
	struct btrfs_fs_info *fs_info = trans->fs_info;
	struct btrfs_root *root = fs_info->chunk_root;
	struct btrfs_path *path;
	struct extent_buffer *leaf;
	struct btrfs_dev_item *dev_item;
	struct btrfs_device *device;
	struct btrfs_key key;
	u8 fs_uuid[BTRFS_FSID_SIZE];
	u8 dev_uuid[BTRFS_UUID_SIZE];
	u64 devid;
	int ret;

	path = btrfs_alloc_path();
	if (!path)
		return -ENOMEM;

	key.objectid = BTRFS_DEV_ITEMS_OBJECTID;
	key.offset = 0;
	key.type = BTRFS_DEV_ITEM_KEY;

	while (1) {
		ret = btrfs_search_slot(trans, root, &key, path, 0, 1);
		if (ret < 0)
			goto error;

		leaf = path->nodes[0];
next_slot:
		if (path->slots[0] >= btrfs_header_nritems(leaf)) {
			ret = btrfs_next_leaf(root, path);
			if (ret > 0)
				break;
			if (ret < 0)
				goto error;
			leaf = path->nodes[0];
			btrfs_item_key_to_cpu(leaf, &key, path->slots[0]);
			btrfs_release_path(path);
			continue;
		}

		btrfs_item_key_to_cpu(leaf, &key, path->slots[0]);
		if (key.objectid != BTRFS_DEV_ITEMS_OBJECTID ||
		    key.type != BTRFS_DEV_ITEM_KEY)
			break;

		dev_item = btrfs_item_ptr(leaf, path->slots[0],
					  struct btrfs_dev_item);
		devid = btrfs_device_id(leaf, dev_item);
		read_extent_buffer(leaf, dev_uuid, btrfs_device_uuid(dev_item),
				   BTRFS_UUID_SIZE);
		read_extent_buffer(leaf, fs_uuid, btrfs_device_fsid(dev_item),
				   BTRFS_FSID_SIZE);
		device = btrfs_find_device(fs_info->fs_devices, devid, dev_uuid,
					   fs_uuid, true);
		BUG_ON(!device); /* Logic error */

		if (device->fs_devices->seeding) {
			btrfs_set_device_generation(leaf, dev_item,
						    device->generation);
			btrfs_mark_buffer_dirty(leaf);
		}

		path->slots[0]++;
		goto next_slot;
	}
	ret = 0;
error:
	btrfs_free_path(path);
	return ret;
}

int btrfs_init_new_device(struct btrfs_fs_info *fs_info, const char *device_path)
{
	struct btrfs_root *root = fs_info->dev_root;
	struct request_queue *q;
	struct btrfs_trans_handle *trans;
	struct btrfs_device *device;
	struct block_device *bdev;
	struct super_block *sb = fs_info->sb;
	struct rcu_string *name;
	struct btrfs_fs_devices *fs_devices = fs_info->fs_devices;
	u64 orig_super_total_bytes;
	u64 orig_super_num_devices;
	int seeding_dev = 0;
	int ret = 0;
	bool unlocked = false;

	if (sb_rdonly(sb) && !fs_devices->seeding)
		return -EROFS;

	bdev = blkdev_get_by_path(device_path, FMODE_WRITE | FMODE_EXCL,
				  fs_info->bdev_holder);
	if (IS_ERR(bdev))
		return PTR_ERR(bdev);

	if (fs_devices->seeding) {
		seeding_dev = 1;
		down_write(&sb->s_umount);
		mutex_lock(&uuid_mutex);
	}

	filemap_write_and_wait(bdev->bd_inode->i_mapping);

	mutex_lock(&fs_devices->device_list_mutex);
	list_for_each_entry(device, &fs_devices->devices, dev_list) {
		if (device->bdev == bdev) {
			ret = -EEXIST;
			mutex_unlock(
				&fs_devices->device_list_mutex);
			goto error;
		}
	}
	mutex_unlock(&fs_devices->device_list_mutex);

	device = btrfs_alloc_device(fs_info, NULL, NULL);
	if (IS_ERR(device)) {
		/* we can safely leave the fs_devices entry around */
		ret = PTR_ERR(device);
		goto error;
	}

	name = rcu_string_strdup(device_path, GFP_KERNEL);
	if (!name) {
		ret = -ENOMEM;
		goto error_free_device;
	}
	rcu_assign_pointer(device->name, name);

	trans = btrfs_start_transaction(root, 0);
	if (IS_ERR(trans)) {
		ret = PTR_ERR(trans);
		goto error_free_device;
	}

	q = bdev_get_queue(bdev);
	set_bit(BTRFS_DEV_STATE_WRITEABLE, &device->dev_state);
	device->generation = trans->transid;
	device->io_width = fs_info->sectorsize;
	device->io_align = fs_info->sectorsize;
	device->sector_size = fs_info->sectorsize;
	device->total_bytes = round_down(i_size_read(bdev->bd_inode),
					 fs_info->sectorsize);
	device->disk_total_bytes = device->total_bytes;
	device->commit_total_bytes = device->total_bytes;
	device->fs_info = fs_info;
	device->bdev = bdev;
	set_bit(BTRFS_DEV_STATE_IN_FS_METADATA, &device->dev_state);
	clear_bit(BTRFS_DEV_STATE_REPLACE_TGT, &device->dev_state);
	device->mode = FMODE_EXCL;
	device->dev_stats_valid = 1;
	set_blocksize(device->bdev, BTRFS_BDEV_BLOCKSIZE);

	if (seeding_dev) {
		sb->s_flags &= ~SB_RDONLY;
		ret = btrfs_prepare_sprout(fs_info);
		if (ret) {
			btrfs_abort_transaction(trans, ret);
			goto error_trans;
		}
	}

	device->fs_devices = fs_devices;

	mutex_lock(&fs_devices->device_list_mutex);
	mutex_lock(&fs_info->chunk_mutex);
	list_add_rcu(&device->dev_list, &fs_devices->devices);
	list_add(&device->dev_alloc_list, &fs_devices->alloc_list);
	fs_devices->num_devices++;
	fs_devices->open_devices++;
	fs_devices->rw_devices++;
	fs_devices->total_devices++;
	fs_devices->total_rw_bytes += device->total_bytes;

	atomic64_add(device->total_bytes, &fs_info->free_chunk_space);

	if (!blk_queue_nonrot(q))
		fs_devices->rotating = 1;

	orig_super_total_bytes = btrfs_super_total_bytes(fs_info->super_copy);
	btrfs_set_super_total_bytes(fs_info->super_copy,
		round_down(orig_super_total_bytes + device->total_bytes,
			   fs_info->sectorsize));

	orig_super_num_devices = btrfs_super_num_devices(fs_info->super_copy);
	btrfs_set_super_num_devices(fs_info->super_copy,
				    orig_super_num_devices + 1);

	/* add sysfs device entry */
	btrfs_sysfs_add_device_link(fs_devices, device);

	/*
	 * we've got more storage, clear any full flags on the space
	 * infos
	 */
	btrfs_clear_space_info_full(fs_info);

	mutex_unlock(&fs_info->chunk_mutex);
	mutex_unlock(&fs_devices->device_list_mutex);

	if (seeding_dev) {
		mutex_lock(&fs_info->chunk_mutex);
		ret = init_first_rw_device(trans);
		mutex_unlock(&fs_info->chunk_mutex);
		if (ret) {
			btrfs_abort_transaction(trans, ret);
			goto error_sysfs;
		}
	}

	ret = btrfs_add_dev_item(trans, device);
	if (ret) {
		btrfs_abort_transaction(trans, ret);
		goto error_sysfs;
	}

	if (seeding_dev) {
		char fsid_buf[BTRFS_UUID_UNPARSED_SIZE];

		ret = btrfs_finish_sprout(trans);
		if (ret) {
			btrfs_abort_transaction(trans, ret);
			goto error_sysfs;
		}

		/* Sprouting would change fsid of the mounted root,
		 * so rename the fsid on the sysfs
		 */
		snprintf(fsid_buf, BTRFS_UUID_UNPARSED_SIZE, "%pU",
						fs_info->fs_devices->fsid);
		if (kobject_rename(&fs_devices->fsid_kobj, fsid_buf))
			btrfs_warn(fs_info,
				   "sysfs: failed to create fsid for sprout");
	}

	ret = btrfs_commit_transaction(trans);

	if (seeding_dev) {
		mutex_unlock(&uuid_mutex);
		up_write(&sb->s_umount);
		unlocked = true;

		if (ret) /* transaction commit */
			return ret;

		ret = btrfs_relocate_sys_chunks(fs_info);
		if (ret < 0)
			btrfs_handle_fs_error(fs_info, ret,
				    "Failed to relocate sys chunks after device initialization. This can be fixed using the \"btrfs balance\" command.");
		trans = btrfs_attach_transaction(root);
		if (IS_ERR(trans)) {
			if (PTR_ERR(trans) == -ENOENT)
				return 0;
			ret = PTR_ERR(trans);
			trans = NULL;
			goto error_sysfs;
		}
		ret = btrfs_commit_transaction(trans);
	}

	/* Update ctime/mtime for libblkid */
	update_dev_time(device_path);
	return ret;

error_sysfs:
	btrfs_sysfs_rm_device_link(fs_devices, device);
	mutex_lock(&fs_info->fs_devices->device_list_mutex);
	mutex_lock(&fs_info->chunk_mutex);
	list_del_rcu(&device->dev_list);
	list_del(&device->dev_alloc_list);
	fs_info->fs_devices->num_devices--;
	fs_info->fs_devices->open_devices--;
	fs_info->fs_devices->rw_devices--;
	fs_info->fs_devices->total_devices--;
	fs_info->fs_devices->total_rw_bytes -= device->total_bytes;
	atomic64_sub(device->total_bytes, &fs_info->free_chunk_space);
	btrfs_set_super_total_bytes(fs_info->super_copy,
				    orig_super_total_bytes);
	btrfs_set_super_num_devices(fs_info->super_copy,
				    orig_super_num_devices);
	mutex_unlock(&fs_info->chunk_mutex);
	mutex_unlock(&fs_info->fs_devices->device_list_mutex);
error_trans:
	if (seeding_dev)
		sb->s_flags |= SB_RDONLY;
	if (trans)
		btrfs_end_transaction(trans);
error_free_device:
	btrfs_free_device(device);
error:
	blkdev_put(bdev, FMODE_EXCL);
	if (seeding_dev && !unlocked) {
		mutex_unlock(&uuid_mutex);
		up_write(&sb->s_umount);
	}
	return ret;
}

static noinline int btrfs_update_device(struct btrfs_trans_handle *trans,
					struct btrfs_device *device)
{
	int ret;
	struct btrfs_path *path;
	struct btrfs_root *root = device->fs_info->chunk_root;
	struct btrfs_dev_item *dev_item;
	struct extent_buffer *leaf;
	struct btrfs_key key;

	path = btrfs_alloc_path();
	if (!path)
		return -ENOMEM;

	key.objectid = BTRFS_DEV_ITEMS_OBJECTID;
	key.type = BTRFS_DEV_ITEM_KEY;
	key.offset = device->devid;

	ret = btrfs_search_slot(trans, root, &key, path, 0, 1);
	if (ret < 0)
		goto out;

	if (ret > 0) {
		ret = -ENOENT;
		goto out;
	}

	leaf = path->nodes[0];
	dev_item = btrfs_item_ptr(leaf, path->slots[0], struct btrfs_dev_item);

	btrfs_set_device_id(leaf, dev_item, device->devid);
	btrfs_set_device_type(leaf, dev_item, device->type);
	btrfs_set_device_io_align(leaf, dev_item, device->io_align);
	btrfs_set_device_io_width(leaf, dev_item, device->io_width);
	btrfs_set_device_sector_size(leaf, dev_item, device->sector_size);
	btrfs_set_device_total_bytes(leaf, dev_item,
				     btrfs_device_get_disk_total_bytes(device));
	btrfs_set_device_bytes_used(leaf, dev_item,
				    btrfs_device_get_bytes_used(device));
	btrfs_mark_buffer_dirty(leaf);

out:
	btrfs_free_path(path);
	return ret;
}

int btrfs_grow_device(struct btrfs_trans_handle *trans,
		      struct btrfs_device *device, u64 new_size)
{
	struct btrfs_fs_info *fs_info = device->fs_info;
	struct btrfs_super_block *super_copy = fs_info->super_copy;
	u64 old_total;
	u64 diff;

	if (!test_bit(BTRFS_DEV_STATE_WRITEABLE, &device->dev_state))
		return -EACCES;

	new_size = round_down(new_size, fs_info->sectorsize);

	mutex_lock(&fs_info->chunk_mutex);
	old_total = btrfs_super_total_bytes(super_copy);
	diff = round_down(new_size - device->total_bytes, fs_info->sectorsize);

	if (new_size <= device->total_bytes ||
	    test_bit(BTRFS_DEV_STATE_REPLACE_TGT, &device->dev_state)) {
		mutex_unlock(&fs_info->chunk_mutex);
		return -EINVAL;
	}

	btrfs_set_super_total_bytes(super_copy,
			round_down(old_total + diff, fs_info->sectorsize));
	device->fs_devices->total_rw_bytes += diff;

	btrfs_device_set_total_bytes(device, new_size);
	btrfs_device_set_disk_total_bytes(device, new_size);
	btrfs_clear_space_info_full(device->fs_info);
	if (list_empty(&device->post_commit_list))
		list_add_tail(&device->post_commit_list,
			      &trans->transaction->dev_update_list);
	mutex_unlock(&fs_info->chunk_mutex);

	return btrfs_update_device(trans, device);
}

static int btrfs_free_chunk(struct btrfs_trans_handle *trans, u64 chunk_offset)
{
	struct btrfs_fs_info *fs_info = trans->fs_info;
	struct btrfs_root *root = fs_info->chunk_root;
	int ret;
	struct btrfs_path *path;
	struct btrfs_key key;

	path = btrfs_alloc_path();
	if (!path)
		return -ENOMEM;

	key.objectid = BTRFS_FIRST_CHUNK_TREE_OBJECTID;
	key.offset = chunk_offset;
	key.type = BTRFS_CHUNK_ITEM_KEY;

	ret = btrfs_search_slot(trans, root, &key, path, -1, 1);
	if (ret < 0)
		goto out;
	else if (ret > 0) { /* Logic error or corruption */
		btrfs_handle_fs_error(fs_info, -ENOENT,
				      "Failed lookup while freeing chunk.");
		ret = -ENOENT;
		goto out;
	}

	ret = btrfs_del_item(trans, root, path);
	if (ret < 0)
		btrfs_handle_fs_error(fs_info, ret,
				      "Failed to delete chunk item.");
out:
	btrfs_free_path(path);
	return ret;
}

static int btrfs_del_sys_chunk(struct btrfs_fs_info *fs_info, u64 chunk_offset)
{
	struct btrfs_super_block *super_copy = fs_info->super_copy;
	struct btrfs_disk_key *disk_key;
	struct btrfs_chunk *chunk;
	u8 *ptr;
	int ret = 0;
	u32 num_stripes;
	u32 array_size;
	u32 len = 0;
	u32 cur;
	struct btrfs_key key;

	mutex_lock(&fs_info->chunk_mutex);
	array_size = btrfs_super_sys_array_size(super_copy);

	ptr = super_copy->sys_chunk_array;
	cur = 0;

	while (cur < array_size) {
		disk_key = (struct btrfs_disk_key *)ptr;
		btrfs_disk_key_to_cpu(&key, disk_key);

		len = sizeof(*disk_key);

		if (key.type == BTRFS_CHUNK_ITEM_KEY) {
			chunk = (struct btrfs_chunk *)(ptr + len);
			num_stripes = btrfs_stack_chunk_num_stripes(chunk);
			len += btrfs_chunk_item_size(num_stripes);
		} else {
			ret = -EIO;
			break;
		}
		if (key.objectid == BTRFS_FIRST_CHUNK_TREE_OBJECTID &&
		    key.offset == chunk_offset) {
			memmove(ptr, ptr + len, array_size - (cur + len));
			array_size -= len;
			btrfs_set_super_sys_array_size(super_copy, array_size);
		} else {
			ptr += len;
			cur += len;
		}
	}
	mutex_unlock(&fs_info->chunk_mutex);
	return ret;
}

/*
 * btrfs_get_chunk_map() - Find the mapping containing the given logical extent.
 * @logical: Logical block offset in bytes.
 * @length: Length of extent in bytes.
 *
 * Return: Chunk mapping or ERR_PTR.
 */
struct extent_map *btrfs_get_chunk_map(struct btrfs_fs_info *fs_info,
				       u64 logical, u64 length)
{
	struct extent_map_tree *em_tree;
	struct extent_map *em;

	em_tree = &fs_info->mapping_tree;
	read_lock(&em_tree->lock);
	em = lookup_extent_mapping(em_tree, logical, length);
	read_unlock(&em_tree->lock);

	if (!em) {
		btrfs_crit(fs_info, "unable to find logical %llu length %llu",
			   logical, length);
		return ERR_PTR(-EINVAL);
	}

	if (em->start > logical || em->start + em->len < logical) {
		btrfs_crit(fs_info,
			   "found a bad mapping, wanted %llu-%llu, found %llu-%llu",
			   logical, length, em->start, em->start + em->len);
		free_extent_map(em);
		return ERR_PTR(-EINVAL);
	}

	/* callers are responsible for dropping em's ref. */
	return em;
}

int btrfs_remove_chunk(struct btrfs_trans_handle *trans, u64 chunk_offset)
{
	struct btrfs_fs_info *fs_info = trans->fs_info;
	struct extent_map *em;
	struct map_lookup *map;
	u64 dev_extent_len = 0;
	int i, ret = 0;
	struct btrfs_fs_devices *fs_devices = fs_info->fs_devices;

	em = btrfs_get_chunk_map(fs_info, chunk_offset, 1);
	if (IS_ERR(em)) {
		/*
		 * This is a logic error, but we don't want to just rely on the
		 * user having built with ASSERT enabled, so if ASSERT doesn't
		 * do anything we still error out.
		 */
		ASSERT(0);
		return PTR_ERR(em);
	}
	map = em->map_lookup;
	mutex_lock(&fs_info->chunk_mutex);
	check_system_chunk(trans, map->type);
	mutex_unlock(&fs_info->chunk_mutex);

	/*
	 * Take the device list mutex to prevent races with the final phase of
	 * a device replace operation that replaces the device object associated
	 * with map stripes (dev-replace.c:btrfs_dev_replace_finishing()).
	 */
	mutex_lock(&fs_devices->device_list_mutex);
	for (i = 0; i < map->num_stripes; i++) {
		struct btrfs_device *device = map->stripes[i].dev;
		ret = btrfs_free_dev_extent(trans, device,
					    map->stripes[i].physical,
					    &dev_extent_len);
		if (ret) {
			mutex_unlock(&fs_devices->device_list_mutex);
			btrfs_abort_transaction(trans, ret);
			goto out;
		}

		if (device->bytes_used > 0) {
			mutex_lock(&fs_info->chunk_mutex);
			btrfs_device_set_bytes_used(device,
					device->bytes_used - dev_extent_len);
			atomic64_add(dev_extent_len, &fs_info->free_chunk_space);
			btrfs_clear_space_info_full(fs_info);
			mutex_unlock(&fs_info->chunk_mutex);
		}

		ret = btrfs_update_device(trans, device);
		if (ret) {
			mutex_unlock(&fs_devices->device_list_mutex);
			btrfs_abort_transaction(trans, ret);
			goto out;
		}
	}
	mutex_unlock(&fs_devices->device_list_mutex);

	ret = btrfs_free_chunk(trans, chunk_offset);
	if (ret) {
		btrfs_abort_transaction(trans, ret);
		goto out;
	}

	trace_btrfs_chunk_free(fs_info, map, chunk_offset, em->len);

	if (map->type & BTRFS_BLOCK_GROUP_SYSTEM) {
		ret = btrfs_del_sys_chunk(fs_info, chunk_offset);
		if (ret) {
			btrfs_abort_transaction(trans, ret);
			goto out;
		}
	}

	ret = btrfs_remove_block_group(trans, chunk_offset, em);
	if (ret) {
		btrfs_abort_transaction(trans, ret);
		goto out;
	}

out:
	/* once for us */
	free_extent_map(em);
	return ret;
}

static int btrfs_relocate_chunk(struct btrfs_fs_info *fs_info, u64 chunk_offset)
{
	struct btrfs_root *root = fs_info->chunk_root;
	struct btrfs_trans_handle *trans;
	int ret;

	/*
	 * Prevent races with automatic removal of unused block groups.
	 * After we relocate and before we remove the chunk with offset
	 * chunk_offset, automatic removal of the block group can kick in,
	 * resulting in a failure when calling btrfs_remove_chunk() below.
	 *
	 * Make sure to acquire this mutex before doing a tree search (dev
	 * or chunk trees) to find chunks. Otherwise the cleaner kthread might
	 * call btrfs_remove_chunk() (through btrfs_delete_unused_bgs()) after
	 * we release the path used to search the chunk/dev tree and before
	 * the current task acquires this mutex and calls us.
	 */
	lockdep_assert_held(&fs_info->delete_unused_bgs_mutex);

	ret = btrfs_can_relocate(fs_info, chunk_offset);
	if (ret)
		return -ENOSPC;

	/* step one, relocate all the extents inside this chunk */
	btrfs_scrub_pause(fs_info);
	ret = btrfs_relocate_block_group(fs_info, chunk_offset);
	btrfs_scrub_continue(fs_info);
	if (ret)
		return ret;

	/*
	 * We add the kobjects here (and after forcing data chunk creation)
	 * since relocation is the only place we'll create chunks of a new
	 * type at runtime.  The only place where we'll remove the last
	 * chunk of a type is the call immediately below this one.  Even
	 * so, we're protected against races with the cleaner thread since
	 * we're covered by the delete_unused_bgs_mutex.
	 */
	btrfs_add_raid_kobjects(fs_info);

	trans = btrfs_start_trans_remove_block_group(root->fs_info,
						     chunk_offset);
	if (IS_ERR(trans)) {
		ret = PTR_ERR(trans);
		btrfs_handle_fs_error(root->fs_info, ret, NULL);
		return ret;
	}

	/*
	 * step two, delete the device extents and the
	 * chunk tree entries
	 */
	ret = btrfs_remove_chunk(trans, chunk_offset);
	btrfs_end_transaction(trans);
	return ret;
}

static int btrfs_relocate_sys_chunks(struct btrfs_fs_info *fs_info)
{
	struct btrfs_root *chunk_root = fs_info->chunk_root;
	struct btrfs_path *path;
	struct extent_buffer *leaf;
	struct btrfs_chunk *chunk;
	struct btrfs_key key;
	struct btrfs_key found_key;
	u64 chunk_type;
	bool retried = false;
	int failed = 0;
	int ret;

	path = btrfs_alloc_path();
	if (!path)
		return -ENOMEM;

again:
	key.objectid = BTRFS_FIRST_CHUNK_TREE_OBJECTID;
	key.offset = (u64)-1;
	key.type = BTRFS_CHUNK_ITEM_KEY;

	while (1) {
		mutex_lock(&fs_info->delete_unused_bgs_mutex);
		ret = btrfs_search_slot(NULL, chunk_root, &key, path, 0, 0);
		if (ret < 0) {
			mutex_unlock(&fs_info->delete_unused_bgs_mutex);
			goto error;
		}
		BUG_ON(ret == 0); /* Corruption */

		ret = btrfs_previous_item(chunk_root, path, key.objectid,
					  key.type);
		if (ret)
			mutex_unlock(&fs_info->delete_unused_bgs_mutex);
		if (ret < 0)
			goto error;
		if (ret > 0)
			break;

		leaf = path->nodes[0];
		btrfs_item_key_to_cpu(leaf, &found_key, path->slots[0]);

		chunk = btrfs_item_ptr(leaf, path->slots[0],
				       struct btrfs_chunk);
		chunk_type = btrfs_chunk_type(leaf, chunk);
		btrfs_release_path(path);

		if (chunk_type & BTRFS_BLOCK_GROUP_SYSTEM) {
			ret = btrfs_relocate_chunk(fs_info, found_key.offset);
			if (ret == -ENOSPC)
				failed++;
			else
				BUG_ON(ret);
		}
		mutex_unlock(&fs_info->delete_unused_bgs_mutex);

		if (found_key.offset == 0)
			break;
		key.offset = found_key.offset - 1;
	}
	ret = 0;
	if (failed && !retried) {
		failed = 0;
		retried = true;
		goto again;
	} else if (WARN_ON(failed && retried)) {
		ret = -ENOSPC;
	}
error:
	btrfs_free_path(path);
	return ret;
}

/*
 * return 1 : allocate a data chunk successfully,
 * return <0: errors during allocating a data chunk,
 * return 0 : no need to allocate a data chunk.
 */
static int btrfs_may_alloc_data_chunk(struct btrfs_fs_info *fs_info,
				      u64 chunk_offset)
{
	struct btrfs_block_group_cache *cache;
	u64 bytes_used;
	u64 chunk_type;

	cache = btrfs_lookup_block_group(fs_info, chunk_offset);
	ASSERT(cache);
	chunk_type = cache->flags;
	btrfs_put_block_group(cache);

	if (chunk_type & BTRFS_BLOCK_GROUP_DATA) {
		spin_lock(&fs_info->data_sinfo->lock);
		bytes_used = fs_info->data_sinfo->bytes_used;
		spin_unlock(&fs_info->data_sinfo->lock);

		if (!bytes_used) {
			struct btrfs_trans_handle *trans;
			int ret;

			trans =	btrfs_join_transaction(fs_info->tree_root);
			if (IS_ERR(trans))
				return PTR_ERR(trans);

			ret = btrfs_force_chunk_alloc(trans,
						      BTRFS_BLOCK_GROUP_DATA);
			btrfs_end_transaction(trans);
			if (ret < 0)
				return ret;

			btrfs_add_raid_kobjects(fs_info);

			return 1;
		}
	}
	return 0;
}

static int insert_balance_item(struct btrfs_fs_info *fs_info,
			       struct btrfs_balance_control *bctl)
{
	struct btrfs_root *root = fs_info->tree_root;
	struct btrfs_trans_handle *trans;
	struct btrfs_balance_item *item;
	struct btrfs_disk_balance_args disk_bargs;
	struct btrfs_path *path;
	struct extent_buffer *leaf;
	struct btrfs_key key;
	int ret, err;

	path = btrfs_alloc_path();
	if (!path)
		return -ENOMEM;

	trans = btrfs_start_transaction(root, 0);
	if (IS_ERR(trans)) {
		btrfs_free_path(path);
		return PTR_ERR(trans);
	}

	key.objectid = BTRFS_BALANCE_OBJECTID;
	key.type = BTRFS_TEMPORARY_ITEM_KEY;
	key.offset = 0;

	ret = btrfs_insert_empty_item(trans, root, path, &key,
				      sizeof(*item));
	if (ret)
		goto out;

	leaf = path->nodes[0];
	item = btrfs_item_ptr(leaf, path->slots[0], struct btrfs_balance_item);

	memzero_extent_buffer(leaf, (unsigned long)item, sizeof(*item));

	btrfs_cpu_balance_args_to_disk(&disk_bargs, &bctl->data);
	btrfs_set_balance_data(leaf, item, &disk_bargs);
	btrfs_cpu_balance_args_to_disk(&disk_bargs, &bctl->meta);
	btrfs_set_balance_meta(leaf, item, &disk_bargs);
	btrfs_cpu_balance_args_to_disk(&disk_bargs, &bctl->sys);
	btrfs_set_balance_sys(leaf, item, &disk_bargs);

	btrfs_set_balance_flags(leaf, item, bctl->flags);

	btrfs_mark_buffer_dirty(leaf);
out:
	btrfs_free_path(path);
	err = btrfs_commit_transaction(trans);
	if (err && !ret)
		ret = err;
	return ret;
}

static int del_balance_item(struct btrfs_fs_info *fs_info)
{
	struct btrfs_root *root = fs_info->tree_root;
	struct btrfs_trans_handle *trans;
	struct btrfs_path *path;
	struct btrfs_key key;
	int ret, err;

	path = btrfs_alloc_path();
	if (!path)
		return -ENOMEM;

	trans = btrfs_start_transaction(root, 0);
	if (IS_ERR(trans)) {
		btrfs_free_path(path);
		return PTR_ERR(trans);
	}

	key.objectid = BTRFS_BALANCE_OBJECTID;
	key.type = BTRFS_TEMPORARY_ITEM_KEY;
	key.offset = 0;

	ret = btrfs_search_slot(trans, root, &key, path, -1, 1);
	if (ret < 0)
		goto out;
	if (ret > 0) {
		ret = -ENOENT;
		goto out;
	}

	ret = btrfs_del_item(trans, root, path);
out:
	btrfs_free_path(path);
	err = btrfs_commit_transaction(trans);
	if (err && !ret)
		ret = err;
	return ret;
}

/*
 * This is a heuristic used to reduce the number of chunks balanced on
 * resume after balance was interrupted.
 */
static void update_balance_args(struct btrfs_balance_control *bctl)
{
	/*
	 * Turn on soft mode for chunk types that were being converted.
	 */
	if (bctl->data.flags & BTRFS_BALANCE_ARGS_CONVERT)
		bctl->data.flags |= BTRFS_BALANCE_ARGS_SOFT;
	if (bctl->sys.flags & BTRFS_BALANCE_ARGS_CONVERT)
		bctl->sys.flags |= BTRFS_BALANCE_ARGS_SOFT;
	if (bctl->meta.flags & BTRFS_BALANCE_ARGS_CONVERT)
		bctl->meta.flags |= BTRFS_BALANCE_ARGS_SOFT;

	/*
	 * Turn on usage filter if is not already used.  The idea is
	 * that chunks that we have already balanced should be
	 * reasonably full.  Don't do it for chunks that are being
	 * converted - that will keep us from relocating unconverted
	 * (albeit full) chunks.
	 */
	if (!(bctl->data.flags & BTRFS_BALANCE_ARGS_USAGE) &&
	    !(bctl->data.flags & BTRFS_BALANCE_ARGS_USAGE_RANGE) &&
	    !(bctl->data.flags & BTRFS_BALANCE_ARGS_CONVERT)) {
		bctl->data.flags |= BTRFS_BALANCE_ARGS_USAGE;
		bctl->data.usage = 90;
	}
	if (!(bctl->sys.flags & BTRFS_BALANCE_ARGS_USAGE) &&
	    !(bctl->sys.flags & BTRFS_BALANCE_ARGS_USAGE_RANGE) &&
	    !(bctl->sys.flags & BTRFS_BALANCE_ARGS_CONVERT)) {
		bctl->sys.flags |= BTRFS_BALANCE_ARGS_USAGE;
		bctl->sys.usage = 90;
	}
	if (!(bctl->meta.flags & BTRFS_BALANCE_ARGS_USAGE) &&
	    !(bctl->meta.flags & BTRFS_BALANCE_ARGS_USAGE_RANGE) &&
	    !(bctl->meta.flags & BTRFS_BALANCE_ARGS_CONVERT)) {
		bctl->meta.flags |= BTRFS_BALANCE_ARGS_USAGE;
		bctl->meta.usage = 90;
	}
}

/*
 * Clear the balance status in fs_info and delete the balance item from disk.
 */
static void reset_balance_state(struct btrfs_fs_info *fs_info)
{
	struct btrfs_balance_control *bctl = fs_info->balance_ctl;
	int ret;

	BUG_ON(!fs_info->balance_ctl);

	spin_lock(&fs_info->balance_lock);
	fs_info->balance_ctl = NULL;
	spin_unlock(&fs_info->balance_lock);

	kfree(bctl);
	ret = del_balance_item(fs_info);
	if (ret)
		btrfs_handle_fs_error(fs_info, ret, NULL);
}

/*
 * Balance filters.  Return 1 if chunk should be filtered out
 * (should not be balanced).
 */
static int chunk_profiles_filter(u64 chunk_type,
				 struct btrfs_balance_args *bargs)
{
	chunk_type = chunk_to_extended(chunk_type) &
				BTRFS_EXTENDED_PROFILE_MASK;

	if (bargs->profiles & chunk_type)
		return 0;

	return 1;
}

static int chunk_usage_range_filter(struct btrfs_fs_info *fs_info, u64 chunk_offset,
			      struct btrfs_balance_args *bargs)
{
	struct btrfs_block_group_cache *cache;
	u64 chunk_used;
	u64 user_thresh_min;
	u64 user_thresh_max;
	int ret = 1;

	cache = btrfs_lookup_block_group(fs_info, chunk_offset);
	chunk_used = btrfs_block_group_used(&cache->item);

	if (bargs->usage_min == 0)
		user_thresh_min = 0;
	else
		user_thresh_min = div_factor_fine(cache->key.offset,
					bargs->usage_min);

	if (bargs->usage_max == 0)
		user_thresh_max = 1;
	else if (bargs->usage_max > 100)
		user_thresh_max = cache->key.offset;
	else
		user_thresh_max = div_factor_fine(cache->key.offset,
					bargs->usage_max);

	if (user_thresh_min <= chunk_used && chunk_used < user_thresh_max)
		ret = 0;

	btrfs_put_block_group(cache);
	return ret;
}

static int chunk_usage_filter(struct btrfs_fs_info *fs_info,
		u64 chunk_offset, struct btrfs_balance_args *bargs)
{
	struct btrfs_block_group_cache *cache;
	u64 chunk_used, user_thresh;
	int ret = 1;

	cache = btrfs_lookup_block_group(fs_info, chunk_offset);
	chunk_used = btrfs_block_group_used(&cache->item);

	if (bargs->usage_min == 0)
		user_thresh = 1;
	else if (bargs->usage > 100)
		user_thresh = cache->key.offset;
	else
		user_thresh = div_factor_fine(cache->key.offset,
					      bargs->usage);

	if (chunk_used < user_thresh)
		ret = 0;

	btrfs_put_block_group(cache);
	return ret;
}

static int chunk_devid_filter(struct extent_buffer *leaf,
			      struct btrfs_chunk *chunk,
			      struct btrfs_balance_args *bargs)
{
	struct btrfs_stripe *stripe;
	int num_stripes = btrfs_chunk_num_stripes(leaf, chunk);
	int i;

	for (i = 0; i < num_stripes; i++) {
		stripe = btrfs_stripe_nr(chunk, i);
		if (btrfs_stripe_devid(leaf, stripe) == bargs->devid)
			return 0;
	}

	return 1;
}

static u64 calc_data_stripes(u64 type, int num_stripes)
{
	const int index = btrfs_bg_flags_to_raid_index(type);
	const int ncopies = btrfs_raid_array[index].ncopies;
	const int nparity = btrfs_raid_array[index].nparity;

	if (nparity)
		return num_stripes - nparity;
	else
		return num_stripes / ncopies;
}

/* [pstart, pend) */
static int chunk_drange_filter(struct extent_buffer *leaf,
			       struct btrfs_chunk *chunk,
			       struct btrfs_balance_args *bargs)
{
	struct btrfs_stripe *stripe;
	int num_stripes = btrfs_chunk_num_stripes(leaf, chunk);
	u64 stripe_offset;
	u64 stripe_length;
	u64 type;
	int factor;
	int i;

	if (!(bargs->flags & BTRFS_BALANCE_ARGS_DEVID))
		return 0;

	type = btrfs_chunk_type(leaf, chunk);
	factor = calc_data_stripes(type, num_stripes);

	for (i = 0; i < num_stripes; i++) {
		stripe = btrfs_stripe_nr(chunk, i);
		if (btrfs_stripe_devid(leaf, stripe) != bargs->devid)
			continue;

		stripe_offset = btrfs_stripe_offset(leaf, stripe);
		stripe_length = btrfs_chunk_length(leaf, chunk);
		stripe_length = div_u64(stripe_length, factor);

		if (stripe_offset < bargs->pend &&
		    stripe_offset + stripe_length > bargs->pstart)
			return 0;
	}

	return 1;
}

/* [vstart, vend) */
static int chunk_vrange_filter(struct extent_buffer *leaf,
			       struct btrfs_chunk *chunk,
			       u64 chunk_offset,
			       struct btrfs_balance_args *bargs)
{
	if (chunk_offset < bargs->vend &&
	    chunk_offset + btrfs_chunk_length(leaf, chunk) > bargs->vstart)
		/* at least part of the chunk is inside this vrange */
		return 0;

	return 1;
}

static int chunk_stripes_range_filter(struct extent_buffer *leaf,
			       struct btrfs_chunk *chunk,
			       struct btrfs_balance_args *bargs)
{
	int num_stripes = btrfs_chunk_num_stripes(leaf, chunk);

	if (bargs->stripes_min <= num_stripes
			&& num_stripes <= bargs->stripes_max)
		return 0;

	return 1;
}

static int chunk_soft_convert_filter(u64 chunk_type,
				     struct btrfs_balance_args *bargs)
{
	if (!(bargs->flags & BTRFS_BALANCE_ARGS_CONVERT))
		return 0;

	chunk_type = chunk_to_extended(chunk_type) &
				BTRFS_EXTENDED_PROFILE_MASK;

	if (bargs->target == chunk_type)
		return 1;

	return 0;
}

static int should_balance_chunk(struct extent_buffer *leaf,
				struct btrfs_chunk *chunk, u64 chunk_offset)
{
	struct btrfs_fs_info *fs_info = leaf->fs_info;
	struct btrfs_balance_control *bctl = fs_info->balance_ctl;
	struct btrfs_balance_args *bargs = NULL;
	u64 chunk_type = btrfs_chunk_type(leaf, chunk);

	/* type filter */
	if (!((chunk_type & BTRFS_BLOCK_GROUP_TYPE_MASK) &
	      (bctl->flags & BTRFS_BALANCE_TYPE_MASK))) {
		return 0;
	}

	if (chunk_type & BTRFS_BLOCK_GROUP_DATA)
		bargs = &bctl->data;
	else if (chunk_type & BTRFS_BLOCK_GROUP_SYSTEM)
		bargs = &bctl->sys;
	else if (chunk_type & BTRFS_BLOCK_GROUP_METADATA)
		bargs = &bctl->meta;

	/* profiles filter */
	if ((bargs->flags & BTRFS_BALANCE_ARGS_PROFILES) &&
	    chunk_profiles_filter(chunk_type, bargs)) {
		return 0;
	}

	/* usage filter */
	if ((bargs->flags & BTRFS_BALANCE_ARGS_USAGE) &&
	    chunk_usage_filter(fs_info, chunk_offset, bargs)) {
		return 0;
	} else if ((bargs->flags & BTRFS_BALANCE_ARGS_USAGE_RANGE) &&
	    chunk_usage_range_filter(fs_info, chunk_offset, bargs)) {
		return 0;
	}

	/* devid filter */
	if ((bargs->flags & BTRFS_BALANCE_ARGS_DEVID) &&
	    chunk_devid_filter(leaf, chunk, bargs)) {
		return 0;
	}

	/* drange filter, makes sense only with devid filter */
	if ((bargs->flags & BTRFS_BALANCE_ARGS_DRANGE) &&
	    chunk_drange_filter(leaf, chunk, bargs)) {
		return 0;
	}

	/* vrange filter */
	if ((bargs->flags & BTRFS_BALANCE_ARGS_VRANGE) &&
	    chunk_vrange_filter(leaf, chunk, chunk_offset, bargs)) {
		return 0;
	}

	/* stripes filter */
	if ((bargs->flags & BTRFS_BALANCE_ARGS_STRIPES_RANGE) &&
	    chunk_stripes_range_filter(leaf, chunk, bargs)) {
		return 0;
	}

	/* soft profile changing mode */
	if ((bargs->flags & BTRFS_BALANCE_ARGS_SOFT) &&
	    chunk_soft_convert_filter(chunk_type, bargs)) {
		return 0;
	}

	/*
	 * limited by count, must be the last filter
	 */
	if ((bargs->flags & BTRFS_BALANCE_ARGS_LIMIT)) {
		if (bargs->limit == 0)
			return 0;
		else
			bargs->limit--;
	} else if ((bargs->flags & BTRFS_BALANCE_ARGS_LIMIT_RANGE)) {
		/*
		 * Same logic as the 'limit' filter; the minimum cannot be
		 * determined here because we do not have the global information
		 * about the count of all chunks that satisfy the filters.
		 */
		if (bargs->limit_max == 0)
			return 0;
		else
			bargs->limit_max--;
	}

	return 1;
}

static int __btrfs_balance(struct btrfs_fs_info *fs_info)
{
	struct btrfs_balance_control *bctl = fs_info->balance_ctl;
	struct btrfs_root *chunk_root = fs_info->chunk_root;
	u64 chunk_type;
	struct btrfs_chunk *chunk;
	struct btrfs_path *path = NULL;
	struct btrfs_key key;
	struct btrfs_key found_key;
	struct extent_buffer *leaf;
	int slot;
	int ret;
	int enospc_errors = 0;
	bool counting = true;
	/* The single value limit and min/max limits use the same bytes in the */
	u64 limit_data = bctl->data.limit;
	u64 limit_meta = bctl->meta.limit;
	u64 limit_sys = bctl->sys.limit;
	u32 count_data = 0;
	u32 count_meta = 0;
	u32 count_sys = 0;
	int chunk_reserved = 0;

	path = btrfs_alloc_path();
	if (!path) {
		ret = -ENOMEM;
		goto error;
	}

	/* zero out stat counters */
	spin_lock(&fs_info->balance_lock);
	memset(&bctl->stat, 0, sizeof(bctl->stat));
	spin_unlock(&fs_info->balance_lock);
again:
	if (!counting) {
		/*
		 * The single value limit and min/max limits use the same bytes
		 * in the
		 */
		bctl->data.limit = limit_data;
		bctl->meta.limit = limit_meta;
		bctl->sys.limit = limit_sys;
	}
	key.objectid = BTRFS_FIRST_CHUNK_TREE_OBJECTID;
	key.offset = (u64)-1;
	key.type = BTRFS_CHUNK_ITEM_KEY;

	while (1) {
		if ((!counting && atomic_read(&fs_info->balance_pause_req)) ||
		    atomic_read(&fs_info->balance_cancel_req)) {
			ret = -ECANCELED;
			goto error;
		}

		mutex_lock(&fs_info->delete_unused_bgs_mutex);
		ret = btrfs_search_slot(NULL, chunk_root, &key, path, 0, 0);
		if (ret < 0) {
			mutex_unlock(&fs_info->delete_unused_bgs_mutex);
			goto error;
		}

		/*
		 * this shouldn't happen, it means the last relocate
		 * failed
		 */
		if (ret == 0)
			BUG(); /* FIXME break ? */

		ret = btrfs_previous_item(chunk_root, path, 0,
					  BTRFS_CHUNK_ITEM_KEY);
		if (ret) {
			mutex_unlock(&fs_info->delete_unused_bgs_mutex);
			ret = 0;
			break;
		}

		leaf = path->nodes[0];
		slot = path->slots[0];
		btrfs_item_key_to_cpu(leaf, &found_key, slot);

		if (found_key.objectid != key.objectid) {
			mutex_unlock(&fs_info->delete_unused_bgs_mutex);
			break;
		}

		chunk = btrfs_item_ptr(leaf, slot, struct btrfs_chunk);
		chunk_type = btrfs_chunk_type(leaf, chunk);

		if (!counting) {
			spin_lock(&fs_info->balance_lock);
			bctl->stat.considered++;
			spin_unlock(&fs_info->balance_lock);
		}

		ret = should_balance_chunk(leaf, chunk, found_key.offset);

		btrfs_release_path(path);
		if (!ret) {
			mutex_unlock(&fs_info->delete_unused_bgs_mutex);
			goto loop;
		}

		if (counting) {
			mutex_unlock(&fs_info->delete_unused_bgs_mutex);
			spin_lock(&fs_info->balance_lock);
			bctl->stat.expected++;
			spin_unlock(&fs_info->balance_lock);

			if (chunk_type & BTRFS_BLOCK_GROUP_DATA)
				count_data++;
			else if (chunk_type & BTRFS_BLOCK_GROUP_SYSTEM)
				count_sys++;
			else if (chunk_type & BTRFS_BLOCK_GROUP_METADATA)
				count_meta++;

			goto loop;
		}

		/*
		 * Apply limit_min filter, no need to check if the LIMITS
		 * filter is used, limit_min is 0 by default
		 */
		if (((chunk_type & BTRFS_BLOCK_GROUP_DATA) &&
					count_data < bctl->data.limit_min)
				|| ((chunk_type & BTRFS_BLOCK_GROUP_METADATA) &&
					count_meta < bctl->meta.limit_min)
				|| ((chunk_type & BTRFS_BLOCK_GROUP_SYSTEM) &&
					count_sys < bctl->sys.limit_min)) {
			mutex_unlock(&fs_info->delete_unused_bgs_mutex);
			goto loop;
		}

		if (!chunk_reserved) {
			/*
			 * We may be relocating the only data chunk we have,
			 * which could potentially end up with losing data's
			 * raid profile, so lets allocate an empty one in
			 * advance.
			 */
			ret = btrfs_may_alloc_data_chunk(fs_info,
							 found_key.offset);
			if (ret < 0) {
				mutex_unlock(&fs_info->delete_unused_bgs_mutex);
				goto error;
			} else if (ret == 1) {
				chunk_reserved = 1;
			}
		}

		ret = btrfs_relocate_chunk(fs_info, found_key.offset);
		mutex_unlock(&fs_info->delete_unused_bgs_mutex);
		if (ret == -ENOSPC) {
			enospc_errors++;
		} else if (ret == -ETXTBSY) {
			btrfs_info(fs_info,
	   "skipping relocation of block group %llu due to active swapfile",
				   found_key.offset);
			ret = 0;
		} else if (ret) {
			goto error;
		} else {
			spin_lock(&fs_info->balance_lock);
			bctl->stat.completed++;
			spin_unlock(&fs_info->balance_lock);
		}
loop:
		if (found_key.offset == 0)
			break;
		key.offset = found_key.offset - 1;
	}

	if (counting) {
		btrfs_release_path(path);
		counting = false;
		goto again;
	}
error:
	btrfs_free_path(path);
	if (enospc_errors) {
		btrfs_info(fs_info, "%d enospc errors during balance",
			   enospc_errors);
		if (!ret)
			ret = -ENOSPC;
	}

	return ret;
}

/**
 * alloc_profile_is_valid - see if a given profile is valid and reduced
 * @flags: profile to validate
 * @extended: if true @flags is treated as an extended profile
 */
static int alloc_profile_is_valid(u64 flags, int extended)
{
	u64 mask = (extended ? BTRFS_EXTENDED_PROFILE_MASK :
			       BTRFS_BLOCK_GROUP_PROFILE_MASK);

	flags &= ~BTRFS_BLOCK_GROUP_TYPE_MASK;

	/* 1) check that all other bits are zeroed */
	if (flags & ~mask)
		return 0;

	/* 2) see if profile is reduced */
	if (flags == 0)
		return !extended; /* "0" is valid for usual profiles */

	/* true if exactly one bit set */
	return is_power_of_2(flags);
}

static inline int balance_need_close(struct btrfs_fs_info *fs_info)
{
	/* cancel requested || normal exit path */
	return atomic_read(&fs_info->balance_cancel_req) ||
		(atomic_read(&fs_info->balance_pause_req) == 0 &&
		 atomic_read(&fs_info->balance_cancel_req) == 0);
}

/* Non-zero return value signifies invalidity */
static inline int validate_convert_profile(struct btrfs_balance_args *bctl_arg,
		u64 allowed)
{
	return ((bctl_arg->flags & BTRFS_BALANCE_ARGS_CONVERT) &&
		(!alloc_profile_is_valid(bctl_arg->target, 1) ||
		 (bctl_arg->target & ~allowed)));
}

/*
 * Fill @buf with textual description of balance filter flags @bargs, up to
 * @size_buf including the terminating null. The output may be trimmed if it
 * does not fit into the provided buffer.
 */
static void describe_balance_args(struct btrfs_balance_args *bargs, char *buf,
				 u32 size_buf)
{
	int ret;
	u32 size_bp = size_buf;
	char *bp = buf;
	u64 flags = bargs->flags;
	char tmp_buf[128] = {'\0'};

	if (!flags)
		return;

#define CHECK_APPEND_NOARG(a)						\
	do {								\
		ret = snprintf(bp, size_bp, (a));			\
		if (ret < 0 || ret >= size_bp)				\
			goto out_overflow;				\
		size_bp -= ret;						\
		bp += ret;						\
	} while (0)

#define CHECK_APPEND_1ARG(a, v1)					\
	do {								\
		ret = snprintf(bp, size_bp, (a), (v1));			\
		if (ret < 0 || ret >= size_bp)				\
			goto out_overflow;				\
		size_bp -= ret;						\
		bp += ret;						\
	} while (0)

#define CHECK_APPEND_2ARG(a, v1, v2)					\
	do {								\
		ret = snprintf(bp, size_bp, (a), (v1), (v2));		\
		if (ret < 0 || ret >= size_bp)				\
			goto out_overflow;				\
		size_bp -= ret;						\
		bp += ret;						\
	} while (0)

	if (flags & BTRFS_BALANCE_ARGS_CONVERT)
		CHECK_APPEND_1ARG("convert=%s,",
				  btrfs_bg_type_to_raid_name(bargs->target));

	if (flags & BTRFS_BALANCE_ARGS_SOFT)
		CHECK_APPEND_NOARG("soft,");

	if (flags & BTRFS_BALANCE_ARGS_PROFILES) {
		btrfs_describe_block_groups(bargs->profiles, tmp_buf,
					    sizeof(tmp_buf));
		CHECK_APPEND_1ARG("profiles=%s,", tmp_buf);
	}

	if (flags & BTRFS_BALANCE_ARGS_USAGE)
		CHECK_APPEND_1ARG("usage=%llu,", bargs->usage);

	if (flags & BTRFS_BALANCE_ARGS_USAGE_RANGE)
		CHECK_APPEND_2ARG("usage=%u..%u,",
				  bargs->usage_min, bargs->usage_max);

	if (flags & BTRFS_BALANCE_ARGS_DEVID)
		CHECK_APPEND_1ARG("devid=%llu,", bargs->devid);

	if (flags & BTRFS_BALANCE_ARGS_DRANGE)
		CHECK_APPEND_2ARG("drange=%llu..%llu,",
				  bargs->pstart, bargs->pend);

	if (flags & BTRFS_BALANCE_ARGS_VRANGE)
		CHECK_APPEND_2ARG("vrange=%llu..%llu,",
				  bargs->vstart, bargs->vend);

	if (flags & BTRFS_BALANCE_ARGS_LIMIT)
		CHECK_APPEND_1ARG("limit=%llu,", bargs->limit);

	if (flags & BTRFS_BALANCE_ARGS_LIMIT_RANGE)
		CHECK_APPEND_2ARG("limit=%u..%u,",
				bargs->limit_min, bargs->limit_max);

	if (flags & BTRFS_BALANCE_ARGS_STRIPES_RANGE)
		CHECK_APPEND_2ARG("stripes=%u..%u,",
				  bargs->stripes_min, bargs->stripes_max);

#undef CHECK_APPEND_2ARG
#undef CHECK_APPEND_1ARG
#undef CHECK_APPEND_NOARG

out_overflow:

	if (size_bp < size_buf)
		buf[size_buf - size_bp - 1] = '\0'; /* remove last , */
	else
		buf[0] = '\0';
}

static void describe_balance_start_or_resume(struct btrfs_fs_info *fs_info)
{
	u32 size_buf = 1024;
	char tmp_buf[192] = {'\0'};
	char *buf;
	char *bp;
	u32 size_bp = size_buf;
	int ret;
	struct btrfs_balance_control *bctl = fs_info->balance_ctl;

	buf = kzalloc(size_buf, GFP_KERNEL);
	if (!buf)
		return;

	bp = buf;

#define CHECK_APPEND_1ARG(a, v1)					\
	do {								\
		ret = snprintf(bp, size_bp, (a), (v1));			\
		if (ret < 0 || ret >= size_bp)				\
			goto out_overflow;				\
		size_bp -= ret;						\
		bp += ret;						\
	} while (0)

	if (bctl->flags & BTRFS_BALANCE_FORCE)
		CHECK_APPEND_1ARG("%s", "-f ");

	if (bctl->flags & BTRFS_BALANCE_DATA) {
		describe_balance_args(&bctl->data, tmp_buf, sizeof(tmp_buf));
		CHECK_APPEND_1ARG("-d%s ", tmp_buf);
	}

	if (bctl->flags & BTRFS_BALANCE_METADATA) {
		describe_balance_args(&bctl->meta, tmp_buf, sizeof(tmp_buf));
		CHECK_APPEND_1ARG("-m%s ", tmp_buf);
	}

	if (bctl->flags & BTRFS_BALANCE_SYSTEM) {
		describe_balance_args(&bctl->sys, tmp_buf, sizeof(tmp_buf));
		CHECK_APPEND_1ARG("-s%s ", tmp_buf);
	}

#undef CHECK_APPEND_1ARG

out_overflow:

	if (size_bp < size_buf)
		buf[size_buf - size_bp - 1] = '\0'; /* remove last " " */
	btrfs_info(fs_info, "balance: %s %s",
		   (bctl->flags & BTRFS_BALANCE_RESUME) ?
		   "resume" : "start", buf);

	kfree(buf);
}

/*
 * Should be called with balance mutexe held
 */
int btrfs_balance(struct btrfs_fs_info *fs_info,
		  struct btrfs_balance_control *bctl,
		  struct btrfs_ioctl_balance_args *bargs)
{
	u64 meta_target, data_target;
	u64 allowed;
	int mixed = 0;
	int ret;
	u64 num_devices;
	unsigned seq;
	bool reducing_integrity;
	int i;

	if (btrfs_fs_closing(fs_info) ||
	    atomic_read(&fs_info->balance_pause_req) ||
	    atomic_read(&fs_info->balance_cancel_req)) {
		ret = -EINVAL;
		goto out;
	}

	allowed = btrfs_super_incompat_flags(fs_info->super_copy);
	if (allowed & BTRFS_FEATURE_INCOMPAT_MIXED_GROUPS)
		mixed = 1;

	/*
	 * In case of mixed groups both data and meta should be picked,
	 * and identical options should be given for both of them.
	 */
	allowed = BTRFS_BALANCE_DATA | BTRFS_BALANCE_METADATA;
	if (mixed && (bctl->flags & allowed)) {
		if (!(bctl->flags & BTRFS_BALANCE_DATA) ||
		    !(bctl->flags & BTRFS_BALANCE_METADATA) ||
		    memcmp(&bctl->data, &bctl->meta, sizeof(bctl->data))) {
			btrfs_err(fs_info,
	  "balance: mixed groups data and metadata options must be the same");
			ret = -EINVAL;
			goto out;
		}
	}

	num_devices = btrfs_num_devices(fs_info);
	allowed = 0;
	for (i = 0; i < ARRAY_SIZE(btrfs_raid_array); i++)
		if (num_devices >= btrfs_raid_array[i].devs_min)
			allowed |= btrfs_raid_array[i].bg_flag;

	if (validate_convert_profile(&bctl->data, allowed)) {
		btrfs_err(fs_info,
			  "balance: invalid convert data profile %s",
			  btrfs_bg_type_to_raid_name(bctl->data.target));
		ret = -EINVAL;
		goto out;
	}
	if (validate_convert_profile(&bctl->meta, allowed)) {
		btrfs_err(fs_info,
			  "balance: invalid convert metadata profile %s",
			  btrfs_bg_type_to_raid_name(bctl->meta.target));
		ret = -EINVAL;
		goto out;
	}
	if (validate_convert_profile(&bctl->sys, allowed)) {
		btrfs_err(fs_info,
			  "balance: invalid convert system profile %s",
			  btrfs_bg_type_to_raid_name(bctl->sys.target));
		ret = -EINVAL;
		goto out;
	}

	/*
	 * Allow to reduce metadata or system integrity only if force set for
	 * profiles with redundancy (copies, parity)
	 */
	allowed = 0;
	for (i = 0; i < ARRAY_SIZE(btrfs_raid_array); i++) {
		if (btrfs_raid_array[i].ncopies >= 2 ||
		    btrfs_raid_array[i].tolerated_failures >= 1)
			allowed |= btrfs_raid_array[i].bg_flag;
	}
	do {
		seq = read_seqbegin(&fs_info->profiles_lock);

		if (((bctl->sys.flags & BTRFS_BALANCE_ARGS_CONVERT) &&
		     (fs_info->avail_system_alloc_bits & allowed) &&
		     !(bctl->sys.target & allowed)) ||
		    ((bctl->meta.flags & BTRFS_BALANCE_ARGS_CONVERT) &&
		     (fs_info->avail_metadata_alloc_bits & allowed) &&
		     !(bctl->meta.target & allowed)))
			reducing_integrity = true;
		else
			reducing_integrity = false;

		/* if we're not converting, the target field is uninitialized */
		meta_target = (bctl->meta.flags & BTRFS_BALANCE_ARGS_CONVERT) ?
			bctl->meta.target : fs_info->avail_metadata_alloc_bits;
		data_target = (bctl->data.flags & BTRFS_BALANCE_ARGS_CONVERT) ?
			bctl->data.target : fs_info->avail_data_alloc_bits;
	} while (read_seqretry(&fs_info->profiles_lock, seq));

	if (reducing_integrity) {
		if (bctl->flags & BTRFS_BALANCE_FORCE) {
			btrfs_info(fs_info,
				   "balance: force reducing metadata integrity");
		} else {
			btrfs_err(fs_info,
	  "balance: reduces metadata integrity, use --force if you want this");
			ret = -EINVAL;
			goto out;
		}
	}

	if (btrfs_get_num_tolerated_disk_barrier_failures(meta_target) <
		btrfs_get_num_tolerated_disk_barrier_failures(data_target)) {
		btrfs_warn(fs_info,
	"balance: metadata profile %s has lower redundancy than data profile %s",
				btrfs_bg_type_to_raid_name(meta_target),
				btrfs_bg_type_to_raid_name(data_target));
	}

	if (fs_info->send_in_progress) {
		btrfs_warn_rl(fs_info,
"cannot run balance while send operations are in progress (%d in progress)",
			      fs_info->send_in_progress);
		ret = -EAGAIN;
		goto out;
	}

	ret = insert_balance_item(fs_info, bctl);
	if (ret && ret != -EEXIST)
		goto out;

	if (!(bctl->flags & BTRFS_BALANCE_RESUME)) {
		BUG_ON(ret == -EEXIST);
		BUG_ON(fs_info->balance_ctl);
		spin_lock(&fs_info->balance_lock);
		fs_info->balance_ctl = bctl;
		spin_unlock(&fs_info->balance_lock);
	} else {
		BUG_ON(ret != -EEXIST);
		spin_lock(&fs_info->balance_lock);
		update_balance_args(bctl);
		spin_unlock(&fs_info->balance_lock);
	}

	ASSERT(!test_bit(BTRFS_FS_BALANCE_RUNNING, &fs_info->flags));
	set_bit(BTRFS_FS_BALANCE_RUNNING, &fs_info->flags);
	describe_balance_start_or_resume(fs_info);
	mutex_unlock(&fs_info->balance_mutex);

	ret = __btrfs_balance(fs_info);

	mutex_lock(&fs_info->balance_mutex);
	if (ret == -ECANCELED && atomic_read(&fs_info->balance_pause_req))
		btrfs_info(fs_info, "balance: paused");
	else if (ret == -ECANCELED && atomic_read(&fs_info->balance_cancel_req))
		btrfs_info(fs_info, "balance: canceled");
	else
		btrfs_info(fs_info, "balance: ended with status: %d", ret);

	clear_bit(BTRFS_FS_BALANCE_RUNNING, &fs_info->flags);

	if (bargs) {
		memset(bargs, 0, sizeof(*bargs));
		btrfs_update_ioctl_balance_args(fs_info, bargs);
	}

	if ((ret && ret != -ECANCELED && ret != -ENOSPC) ||
	    balance_need_close(fs_info)) {
		reset_balance_state(fs_info);
		clear_bit(BTRFS_FS_EXCL_OP, &fs_info->flags);
	}

	wake_up(&fs_info->balance_wait_q);

	return ret;
out:
	if (bctl->flags & BTRFS_BALANCE_RESUME)
		reset_balance_state(fs_info);
	else
		kfree(bctl);
	clear_bit(BTRFS_FS_EXCL_OP, &fs_info->flags);

	return ret;
}

static int balance_kthread(void *data)
{
	struct btrfs_fs_info *fs_info = data;
	int ret = 0;

	mutex_lock(&fs_info->balance_mutex);
	if (fs_info->balance_ctl)
		ret = btrfs_balance(fs_info, fs_info->balance_ctl, NULL);
	mutex_unlock(&fs_info->balance_mutex);

	return ret;
}

int btrfs_resume_balance_async(struct btrfs_fs_info *fs_info)
{
	struct task_struct *tsk;

	mutex_lock(&fs_info->balance_mutex);
	if (!fs_info->balance_ctl) {
		mutex_unlock(&fs_info->balance_mutex);
		return 0;
	}
	mutex_unlock(&fs_info->balance_mutex);

	if (btrfs_test_opt(fs_info, SKIP_BALANCE)) {
		btrfs_info(fs_info, "balance: resume skipped");
		return 0;
	}

	/*
	 * A ro->rw remount sequence should continue with the paused balance
	 * regardless of who pauses it, system or the user as of now, so set
	 * the resume flag.
	 */
	spin_lock(&fs_info->balance_lock);
	fs_info->balance_ctl->flags |= BTRFS_BALANCE_RESUME;
	spin_unlock(&fs_info->balance_lock);

	tsk = kthread_run(balance_kthread, fs_info, "btrfs-balance");
	return PTR_ERR_OR_ZERO(tsk);
}

int btrfs_recover_balance(struct btrfs_fs_info *fs_info)
{
	struct btrfs_balance_control *bctl;
	struct btrfs_balance_item *item;
	struct btrfs_disk_balance_args disk_bargs;
	struct btrfs_path *path;
	struct extent_buffer *leaf;
	struct btrfs_key key;
	int ret;

	path = btrfs_alloc_path();
	if (!path)
		return -ENOMEM;

	key.objectid = BTRFS_BALANCE_OBJECTID;
	key.type = BTRFS_TEMPORARY_ITEM_KEY;
	key.offset = 0;

	ret = btrfs_search_slot(NULL, fs_info->tree_root, &key, path, 0, 0);
	if (ret < 0)
		goto out;
	if (ret > 0) { /* ret = -ENOENT; */
		ret = 0;
		goto out;
	}

	bctl = kzalloc(sizeof(*bctl), GFP_NOFS);
	if (!bctl) {
		ret = -ENOMEM;
		goto out;
	}

	leaf = path->nodes[0];
	item = btrfs_item_ptr(leaf, path->slots[0], struct btrfs_balance_item);

	bctl->flags = btrfs_balance_flags(leaf, item);
	bctl->flags |= BTRFS_BALANCE_RESUME;

	btrfs_balance_data(leaf, item, &disk_bargs);
	btrfs_disk_balance_args_to_cpu(&bctl->data, &disk_bargs);
	btrfs_balance_meta(leaf, item, &disk_bargs);
	btrfs_disk_balance_args_to_cpu(&bctl->meta, &disk_bargs);
	btrfs_balance_sys(leaf, item, &disk_bargs);
	btrfs_disk_balance_args_to_cpu(&bctl->sys, &disk_bargs);

	/*
	 * This should never happen, as the paused balance state is recovered
	 * during mount without any chance of other exclusive ops to collide.
	 *
	 * This gives the exclusive op status to balance and keeps in paused
	 * state until user intervention (cancel or umount). If the ownership
	 * cannot be assigned, show a message but do not fail. The balance
	 * is in a paused state and must have fs_info::balance_ctl properly
	 * set up.
	 */
	if (test_and_set_bit(BTRFS_FS_EXCL_OP, &fs_info->flags))
		btrfs_warn(fs_info,
	"balance: cannot set exclusive op status, resume manually");

	mutex_lock(&fs_info->balance_mutex);
	BUG_ON(fs_info->balance_ctl);
	spin_lock(&fs_info->balance_lock);
	fs_info->balance_ctl = bctl;
	spin_unlock(&fs_info->balance_lock);
	mutex_unlock(&fs_info->balance_mutex);
out:
	btrfs_free_path(path);
	return ret;
}

int btrfs_pause_balance(struct btrfs_fs_info *fs_info)
{
	int ret = 0;

	mutex_lock(&fs_info->balance_mutex);
	if (!fs_info->balance_ctl) {
		mutex_unlock(&fs_info->balance_mutex);
		return -ENOTCONN;
	}

	if (test_bit(BTRFS_FS_BALANCE_RUNNING, &fs_info->flags)) {
		atomic_inc(&fs_info->balance_pause_req);
		mutex_unlock(&fs_info->balance_mutex);

		wait_event(fs_info->balance_wait_q,
			   !test_bit(BTRFS_FS_BALANCE_RUNNING, &fs_info->flags));

		mutex_lock(&fs_info->balance_mutex);
		/* we are good with balance_ctl ripped off from under us */
		BUG_ON(test_bit(BTRFS_FS_BALANCE_RUNNING, &fs_info->flags));
		atomic_dec(&fs_info->balance_pause_req);
	} else {
		ret = -ENOTCONN;
	}

	mutex_unlock(&fs_info->balance_mutex);
	return ret;
}

int btrfs_cancel_balance(struct btrfs_fs_info *fs_info)
{
	mutex_lock(&fs_info->balance_mutex);
	if (!fs_info->balance_ctl) {
		mutex_unlock(&fs_info->balance_mutex);
		return -ENOTCONN;
	}

	/*
	 * A paused balance with the item stored on disk can be resumed at
	 * mount time if the mount is read-write. Otherwise it's still paused
	 * and we must not allow cancelling as it deletes the item.
	 */
	if (sb_rdonly(fs_info->sb)) {
		mutex_unlock(&fs_info->balance_mutex);
		return -EROFS;
	}

	atomic_inc(&fs_info->balance_cancel_req);
	/*
	 * if we are running just wait and return, balance item is
	 * deleted in btrfs_balance in this case
	 */
	if (test_bit(BTRFS_FS_BALANCE_RUNNING, &fs_info->flags)) {
		mutex_unlock(&fs_info->balance_mutex);
		wait_event(fs_info->balance_wait_q,
			   !test_bit(BTRFS_FS_BALANCE_RUNNING, &fs_info->flags));
		mutex_lock(&fs_info->balance_mutex);
	} else {
		mutex_unlock(&fs_info->balance_mutex);
		/*
		 * Lock released to allow other waiters to continue, we'll
		 * reexamine the status again.
		 */
		mutex_lock(&fs_info->balance_mutex);

		if (fs_info->balance_ctl) {
			reset_balance_state(fs_info);
			clear_bit(BTRFS_FS_EXCL_OP, &fs_info->flags);
			btrfs_info(fs_info, "balance: canceled");
		}
	}

	BUG_ON(fs_info->balance_ctl ||
		test_bit(BTRFS_FS_BALANCE_RUNNING, &fs_info->flags));
	atomic_dec(&fs_info->balance_cancel_req);
	mutex_unlock(&fs_info->balance_mutex);
	return 0;
}

static int btrfs_uuid_scan_kthread(void *data)
{
	struct btrfs_fs_info *fs_info = data;
	struct btrfs_root *root = fs_info->tree_root;
	struct btrfs_key key;
	struct btrfs_path *path = NULL;
	int ret = 0;
	struct extent_buffer *eb;
	int slot;
	struct btrfs_root_item root_item;
	u32 item_size;
	struct btrfs_trans_handle *trans = NULL;

	path = btrfs_alloc_path();
	if (!path) {
		ret = -ENOMEM;
		goto out;
	}

	key.objectid = 0;
	key.type = BTRFS_ROOT_ITEM_KEY;
	key.offset = 0;

	while (1) {
		ret = btrfs_search_forward(root, &key, path,
				BTRFS_OLDEST_GENERATION);
		if (ret) {
			if (ret > 0)
				ret = 0;
			break;
		}

		if (key.type != BTRFS_ROOT_ITEM_KEY ||
		    (key.objectid < BTRFS_FIRST_FREE_OBJECTID &&
		     key.objectid != BTRFS_FS_TREE_OBJECTID) ||
		    key.objectid > BTRFS_LAST_FREE_OBJECTID)
			goto skip;

		eb = path->nodes[0];
		slot = path->slots[0];
		item_size = btrfs_item_size_nr(eb, slot);
		if (item_size < sizeof(root_item))
			goto skip;

		read_extent_buffer(eb, &root_item,
				   btrfs_item_ptr_offset(eb, slot),
				   (int)sizeof(root_item));
		if (btrfs_root_refs(&root_item) == 0)
			goto skip;

		if (!btrfs_is_empty_uuid(root_item.uuid) ||
		    !btrfs_is_empty_uuid(root_item.received_uuid)) {
			if (trans)
				goto update_tree;

			btrfs_release_path(path);
			/*
			 * 1 - subvol uuid item
			 * 1 - received_subvol uuid item
			 */
			trans = btrfs_start_transaction(fs_info->uuid_root, 2);
			if (IS_ERR(trans)) {
				ret = PTR_ERR(trans);
				break;
			}
			continue;
		} else {
			goto skip;
		}
update_tree:
		if (!btrfs_is_empty_uuid(root_item.uuid)) {
			ret = btrfs_uuid_tree_add(trans, root_item.uuid,
						  BTRFS_UUID_KEY_SUBVOL,
						  key.objectid);
			if (ret < 0) {
				btrfs_warn(fs_info, "uuid_tree_add failed %d",
					ret);
				break;
			}
		}

		if (!btrfs_is_empty_uuid(root_item.received_uuid)) {
			ret = btrfs_uuid_tree_add(trans,
						  root_item.received_uuid,
						 BTRFS_UUID_KEY_RECEIVED_SUBVOL,
						  key.objectid);
			if (ret < 0) {
				btrfs_warn(fs_info, "uuid_tree_add failed %d",
					ret);
				break;
			}
		}

skip:
		if (trans) {
			ret = btrfs_end_transaction(trans);
			trans = NULL;
			if (ret)
				break;
		}

		btrfs_release_path(path);
		if (key.offset < (u64)-1) {
			key.offset++;
		} else if (key.type < BTRFS_ROOT_ITEM_KEY) {
			key.offset = 0;
			key.type = BTRFS_ROOT_ITEM_KEY;
		} else if (key.objectid < (u64)-1) {
			key.offset = 0;
			key.type = BTRFS_ROOT_ITEM_KEY;
			key.objectid++;
		} else {
			break;
		}
		cond_resched();
	}

out:
	btrfs_free_path(path);
	if (trans && !IS_ERR(trans))
		btrfs_end_transaction(trans);
	if (ret)
		btrfs_warn(fs_info, "btrfs_uuid_scan_kthread failed %d", ret);
	else
		set_bit(BTRFS_FS_UPDATE_UUID_TREE_GEN, &fs_info->flags);
	up(&fs_info->uuid_tree_rescan_sem);
	return 0;
}

/*
 * Callback for btrfs_uuid_tree_iterate().
 * returns:
 * 0	check succeeded, the entry is not outdated.
 * < 0	if an error occurred.
 * > 0	if the check failed, which means the caller shall remove the entry.
 */
static int btrfs_check_uuid_tree_entry(struct btrfs_fs_info *fs_info,
				       u8 *uuid, u8 type, u64 subid)
{
	struct btrfs_key key;
	int ret = 0;
	struct btrfs_root *subvol_root;

	if (type != BTRFS_UUID_KEY_SUBVOL &&
	    type != BTRFS_UUID_KEY_RECEIVED_SUBVOL)
		goto out;

	key.objectid = subid;
	key.type = BTRFS_ROOT_ITEM_KEY;
	key.offset = (u64)-1;
	subvol_root = btrfs_read_fs_root_no_name(fs_info, &key);
	if (IS_ERR(subvol_root)) {
		ret = PTR_ERR(subvol_root);
		if (ret == -ENOENT)
			ret = 1;
		goto out;
	}

	switch (type) {
	case BTRFS_UUID_KEY_SUBVOL:
		if (memcmp(uuid, subvol_root->root_item.uuid, BTRFS_UUID_SIZE))
			ret = 1;
		break;
	case BTRFS_UUID_KEY_RECEIVED_SUBVOL:
		if (memcmp(uuid, subvol_root->root_item.received_uuid,
			   BTRFS_UUID_SIZE))
			ret = 1;
		break;
	}

out:
	return ret;
}

static int btrfs_uuid_rescan_kthread(void *data)
{
	struct btrfs_fs_info *fs_info = (struct btrfs_fs_info *)data;
	int ret;

	/*
	 * 1st step is to iterate through the existing UUID tree and
	 * to delete all entries that contain outdated data.
	 * 2nd step is to add all missing entries to the UUID tree.
	 */
	ret = btrfs_uuid_tree_iterate(fs_info, btrfs_check_uuid_tree_entry);
	if (ret < 0) {
		btrfs_warn(fs_info, "iterating uuid_tree failed %d", ret);
		up(&fs_info->uuid_tree_rescan_sem);
		return ret;
	}
	return btrfs_uuid_scan_kthread(data);
}

int btrfs_create_uuid_tree(struct btrfs_fs_info *fs_info)
{
	struct btrfs_trans_handle *trans;
	struct btrfs_root *tree_root = fs_info->tree_root;
	struct btrfs_root *uuid_root;
	struct task_struct *task;
	int ret;

	/*
	 * 1 - root node
	 * 1 - root item
	 */
	trans = btrfs_start_transaction(tree_root, 2);
	if (IS_ERR(trans))
		return PTR_ERR(trans);

	uuid_root = btrfs_create_tree(trans, BTRFS_UUID_TREE_OBJECTID);
	if (IS_ERR(uuid_root)) {
		ret = PTR_ERR(uuid_root);
		btrfs_abort_transaction(trans, ret);
		btrfs_end_transaction(trans);
		return ret;
	}

	fs_info->uuid_root = uuid_root;

	ret = btrfs_commit_transaction(trans);
	if (ret)
		return ret;

	down(&fs_info->uuid_tree_rescan_sem);
	task = kthread_run(btrfs_uuid_scan_kthread, fs_info, "btrfs-uuid");
	if (IS_ERR(task)) {
		/* fs_info->update_uuid_tree_gen remains 0 in all error case */
		btrfs_warn(fs_info, "failed to start uuid_scan task");
		up(&fs_info->uuid_tree_rescan_sem);
		return PTR_ERR(task);
	}

	return 0;
}

int btrfs_check_uuid_tree(struct btrfs_fs_info *fs_info)
{
	struct task_struct *task;

	down(&fs_info->uuid_tree_rescan_sem);
	task = kthread_run(btrfs_uuid_rescan_kthread, fs_info, "btrfs-uuid");
	if (IS_ERR(task)) {
		/* fs_info->update_uuid_tree_gen remains 0 in all error case */
		btrfs_warn(fs_info, "failed to start uuid_rescan task");
		up(&fs_info->uuid_tree_rescan_sem);
		return PTR_ERR(task);
	}

	return 0;
}

/*
 * shrinking a device means finding all of the device extents past
 * the new size, and then following the back refs to the chunks.
 * The chunk relocation code actually frees the device extent
 */
int btrfs_shrink_device(struct btrfs_device *device, u64 new_size)
{
	struct btrfs_fs_info *fs_info = device->fs_info;
	struct btrfs_root *root = fs_info->dev_root;
	struct btrfs_trans_handle *trans;
	struct btrfs_dev_extent *dev_extent = NULL;
	struct btrfs_path *path;
	u64 length;
	u64 chunk_offset;
	int ret;
	int slot;
	int failed = 0;
	bool retried = false;
	struct extent_buffer *l;
	struct btrfs_key key;
	struct btrfs_super_block *super_copy = fs_info->super_copy;
	u64 old_total = btrfs_super_total_bytes(super_copy);
	u64 old_size = btrfs_device_get_total_bytes(device);
	u64 diff;
	u64 start;

	new_size = round_down(new_size, fs_info->sectorsize);
	start = new_size;
	diff = round_down(old_size - new_size, fs_info->sectorsize);

	if (test_bit(BTRFS_DEV_STATE_REPLACE_TGT, &device->dev_state))
		return -EINVAL;

	path = btrfs_alloc_path();
	if (!path)
		return -ENOMEM;

	path->reada = READA_BACK;

	trans = btrfs_start_transaction(root, 0);
	if (IS_ERR(trans)) {
		btrfs_free_path(path);
		return PTR_ERR(trans);
	}

	mutex_lock(&fs_info->chunk_mutex);

	btrfs_device_set_total_bytes(device, new_size);
	if (test_bit(BTRFS_DEV_STATE_WRITEABLE, &device->dev_state)) {
		device->fs_devices->total_rw_bytes -= diff;
		atomic64_sub(diff, &fs_info->free_chunk_space);
	}

	/*
	 * Once the device's size has been set to the new size, ensure all
	 * in-memory chunks are synced to disk so that the loop below sees them
	 * and relocates them accordingly.
	 */
	if (contains_pending_extent(device, &start, diff)) {
		mutex_unlock(&fs_info->chunk_mutex);
		ret = btrfs_commit_transaction(trans);
		if (ret)
			goto done;
	} else {
		mutex_unlock(&fs_info->chunk_mutex);
		btrfs_end_transaction(trans);
	}

again:
	key.objectid = device->devid;
	key.offset = (u64)-1;
	key.type = BTRFS_DEV_EXTENT_KEY;

	do {
		mutex_lock(&fs_info->delete_unused_bgs_mutex);
		ret = btrfs_search_slot(NULL, root, &key, path, 0, 0);
		if (ret < 0) {
			mutex_unlock(&fs_info->delete_unused_bgs_mutex);
			goto done;
		}

		ret = btrfs_previous_item(root, path, 0, key.type);
		if (ret)
			mutex_unlock(&fs_info->delete_unused_bgs_mutex);
		if (ret < 0)
			goto done;
		if (ret) {
			ret = 0;
			btrfs_release_path(path);
			break;
		}

		l = path->nodes[0];
		slot = path->slots[0];
		btrfs_item_key_to_cpu(l, &key, path->slots[0]);

		if (key.objectid != device->devid) {
			mutex_unlock(&fs_info->delete_unused_bgs_mutex);
			btrfs_release_path(path);
			break;
		}

		dev_extent = btrfs_item_ptr(l, slot, struct btrfs_dev_extent);
		length = btrfs_dev_extent_length(l, dev_extent);

		if (key.offset + length <= new_size) {
			mutex_unlock(&fs_info->delete_unused_bgs_mutex);
			btrfs_release_path(path);
			break;
		}

		chunk_offset = btrfs_dev_extent_chunk_offset(l, dev_extent);
		btrfs_release_path(path);

		/*
		 * We may be relocating the only data chunk we have,
		 * which could potentially end up with losing data's
		 * raid profile, so lets allocate an empty one in
		 * advance.
		 */
		ret = btrfs_may_alloc_data_chunk(fs_info, chunk_offset);
		if (ret < 0) {
			mutex_unlock(&fs_info->delete_unused_bgs_mutex);
			goto done;
		}

		ret = btrfs_relocate_chunk(fs_info, chunk_offset);
		mutex_unlock(&fs_info->delete_unused_bgs_mutex);
		if (ret == -ENOSPC) {
			failed++;
		} else if (ret) {
			if (ret == -ETXTBSY) {
				btrfs_warn(fs_info,
		   "could not shrink block group %llu due to active swapfile",
					   chunk_offset);
			}
			goto done;
		}
	} while (key.offset-- > 0);

	if (failed && !retried) {
		failed = 0;
		retried = true;
		goto again;
	} else if (failed && retried) {
		ret = -ENOSPC;
		goto done;
	}

	/* Shrinking succeeded, else we would be at "done". */
	trans = btrfs_start_transaction(root, 0);
	if (IS_ERR(trans)) {
		ret = PTR_ERR(trans);
		goto done;
	}

	mutex_lock(&fs_info->chunk_mutex);
	btrfs_device_set_disk_total_bytes(device, new_size);
	if (list_empty(&device->post_commit_list))
		list_add_tail(&device->post_commit_list,
			      &trans->transaction->dev_update_list);

	WARN_ON(diff > old_total);
	btrfs_set_super_total_bytes(super_copy,
			round_down(old_total - diff, fs_info->sectorsize));
	mutex_unlock(&fs_info->chunk_mutex);

	/* Now btrfs_update_device() will change the on-disk size. */
	ret = btrfs_update_device(trans, device);
	if (ret < 0) {
		btrfs_abort_transaction(trans, ret);
		btrfs_end_transaction(trans);
	} else {
		ret = btrfs_commit_transaction(trans);
	}
done:
	btrfs_free_path(path);
	if (ret) {
		mutex_lock(&fs_info->chunk_mutex);
		btrfs_device_set_total_bytes(device, old_size);
		if (test_bit(BTRFS_DEV_STATE_WRITEABLE, &device->dev_state))
			device->fs_devices->total_rw_bytes += diff;
		atomic64_add(diff, &fs_info->free_chunk_space);
		mutex_unlock(&fs_info->chunk_mutex);
	}
	return ret;
}

static int btrfs_add_system_chunk(struct btrfs_fs_info *fs_info,
			   struct btrfs_key *key,
			   struct btrfs_chunk *chunk, int item_size)
{
	struct btrfs_super_block *super_copy = fs_info->super_copy;
	struct btrfs_disk_key disk_key;
	u32 array_size;
	u8 *ptr;

	mutex_lock(&fs_info->chunk_mutex);
	array_size = btrfs_super_sys_array_size(super_copy);
	if (array_size + item_size + sizeof(disk_key)
			> BTRFS_SYSTEM_CHUNK_ARRAY_SIZE) {
		mutex_unlock(&fs_info->chunk_mutex);
		return -EFBIG;
	}

	ptr = super_copy->sys_chunk_array + array_size;
	btrfs_cpu_key_to_disk(&disk_key, key);
	memcpy(ptr, &disk_key, sizeof(disk_key));
	ptr += sizeof(disk_key);
	memcpy(ptr, chunk, item_size);
	item_size += sizeof(disk_key);
	btrfs_set_super_sys_array_size(super_copy, array_size + item_size);
	mutex_unlock(&fs_info->chunk_mutex);

	return 0;
}

/*
 * sort the devices in descending order by max_avail, total_avail
 */
static int btrfs_cmp_device_info(const void *a, const void *b)
{
	const struct btrfs_device_info *di_a = a;
	const struct btrfs_device_info *di_b = b;

	if (di_a->max_avail > di_b->max_avail)
		return -1;
	if (di_a->max_avail < di_b->max_avail)
		return 1;
	if (di_a->total_avail > di_b->total_avail)
		return -1;
	if (di_a->total_avail < di_b->total_avail)
		return 1;
	return 0;
}

static void check_raid56_incompat_flag(struct btrfs_fs_info *info, u64 type)
{
	if (!(type & BTRFS_BLOCK_GROUP_RAID56_MASK))
		return;

	btrfs_set_fs_incompat(info, RAID56);
}

static int __btrfs_alloc_chunk(struct btrfs_trans_handle *trans,
			       u64 start, u64 type)
{
	struct btrfs_fs_info *info = trans->fs_info;
	struct btrfs_fs_devices *fs_devices = info->fs_devices;
	struct btrfs_device *device;
	struct map_lookup *map = NULL;
	struct extent_map_tree *em_tree;
	struct extent_map *em;
	struct btrfs_device_info *devices_info = NULL;
	u64 total_avail;
	int num_stripes;	/* total number of stripes to allocate */
	int data_stripes;	/* number of stripes that count for
				   block group size */
	int sub_stripes;	/* sub_stripes info for map */
	int dev_stripes;	/* stripes per dev */
	int devs_max;		/* max devs to use */
	int devs_min;		/* min devs needed */
	int devs_increment;	/* ndevs has to be a multiple of this */
	int ncopies;		/* how many copies to data has */
	int nparity;		/* number of stripes worth of bytes to
				   store parity information */
	int ret;
	u64 max_stripe_size;
	u64 max_chunk_size;
	u64 stripe_size;
	u64 chunk_size;
	int ndevs;
	int i;
	int j;
	int index;

	BUG_ON(!alloc_profile_is_valid(type, 0));

	if (list_empty(&fs_devices->alloc_list)) {
		if (btrfs_test_opt(info, ENOSPC_DEBUG))
			btrfs_debug(info, "%s: no writable device", __func__);
		return -ENOSPC;
	}

	index = btrfs_bg_flags_to_raid_index(type);

	sub_stripes = btrfs_raid_array[index].sub_stripes;
	dev_stripes = btrfs_raid_array[index].dev_stripes;
	devs_max = btrfs_raid_array[index].devs_max;
	if (!devs_max)
		devs_max = BTRFS_MAX_DEVS(info);
	devs_min = btrfs_raid_array[index].devs_min;
	devs_increment = btrfs_raid_array[index].devs_increment;
	ncopies = btrfs_raid_array[index].ncopies;
	nparity = btrfs_raid_array[index].nparity;

	if (type & BTRFS_BLOCK_GROUP_DATA) {
		max_stripe_size = SZ_1G;
		max_chunk_size = BTRFS_MAX_DATA_CHUNK_SIZE;
	} else if (type & BTRFS_BLOCK_GROUP_METADATA) {
		/* for larger filesystems, use larger metadata chunks */
		if (fs_devices->total_rw_bytes > 50ULL * SZ_1G)
			max_stripe_size = SZ_1G;
		else
			max_stripe_size = SZ_256M;
		max_chunk_size = max_stripe_size;
	} else if (type & BTRFS_BLOCK_GROUP_SYSTEM) {
		max_stripe_size = SZ_32M;
		max_chunk_size = 2 * max_stripe_size;
	} else {
		btrfs_err(info, "invalid chunk type 0x%llx requested",
		       type);
		BUG();
	}

	/* We don't want a chunk larger than 10% of writable space */
	max_chunk_size = min(div_factor(fs_devices->total_rw_bytes, 1),
			     max_chunk_size);

	devices_info = kcalloc(fs_devices->rw_devices, sizeof(*devices_info),
			       GFP_NOFS);
	if (!devices_info)
		return -ENOMEM;

	/*
	 * in the first pass through the devices list, we gather information
	 * about the available holes on each device.
	 */
	ndevs = 0;
	list_for_each_entry(device, &fs_devices->alloc_list, dev_alloc_list) {
		u64 max_avail;
		u64 dev_offset;

		if (!test_bit(BTRFS_DEV_STATE_WRITEABLE, &device->dev_state)) {
			WARN(1, KERN_ERR
			       "BTRFS: read-only device in alloc_list\n");
			continue;
		}

		if (!test_bit(BTRFS_DEV_STATE_IN_FS_METADATA,
					&device->dev_state) ||
		    test_bit(BTRFS_DEV_STATE_REPLACE_TGT, &device->dev_state))
			continue;

		if (device->total_bytes > device->bytes_used)
			total_avail = device->total_bytes - device->bytes_used;
		else
			total_avail = 0;

		/* If there is no space on this device, skip it. */
		if (total_avail == 0)
			continue;

		ret = find_free_dev_extent(device,
					   max_stripe_size * dev_stripes,
					   &dev_offset, &max_avail);
		if (ret && ret != -ENOSPC)
			goto error;

		if (ret == 0)
			max_avail = max_stripe_size * dev_stripes;

		if (max_avail < BTRFS_STRIPE_LEN * dev_stripes) {
			if (btrfs_test_opt(info, ENOSPC_DEBUG))
				btrfs_debug(info,
			"%s: devid %llu has no free space, have=%llu want=%u",
					    __func__, device->devid, max_avail,
					    BTRFS_STRIPE_LEN * dev_stripes);
			continue;
		}

		if (ndevs == fs_devices->rw_devices) {
			WARN(1, "%s: found more than %llu devices\n",
			     __func__, fs_devices->rw_devices);
			break;
		}
		devices_info[ndevs].dev_offset = dev_offset;
		devices_info[ndevs].max_avail = max_avail;
		devices_info[ndevs].total_avail = total_avail;
		devices_info[ndevs].dev = device;
		++ndevs;
	}

	/*
	 * now sort the devices by hole size / available space
	 */
	sort(devices_info, ndevs, sizeof(struct btrfs_device_info),
	     btrfs_cmp_device_info, NULL);

	/* round down to number of usable stripes */
	ndevs = round_down(ndevs, devs_increment);

	if (ndevs < devs_min) {
		ret = -ENOSPC;
		if (btrfs_test_opt(info, ENOSPC_DEBUG)) {
			btrfs_debug(info,
	"%s: not enough devices with free space: have=%d minimum required=%d",
				    __func__, ndevs, devs_min);
		}
		goto error;
	}

	ndevs = min(ndevs, devs_max);

	/*
	 * The primary goal is to maximize the number of stripes, so use as
	 * many devices as possible, even if the stripes are not maximum sized.
	 *
	 * The DUP profile stores more than one stripe per device, the
	 * max_avail is the total size so we have to adjust.
	 */
	stripe_size = div_u64(devices_info[ndevs - 1].max_avail, dev_stripes);
	num_stripes = ndevs * dev_stripes;

	/*
	 * this will have to be fixed for RAID1 and RAID10 over
	 * more drives
	 */
	data_stripes = (num_stripes - nparity) / ncopies;

	/*
	 * Use the number of data stripes to figure out how big this chunk
	 * is really going to be in terms of logical address space,
	 * and compare that answer with the max chunk size. If it's higher,
	 * we try to reduce stripe_size.
	 */
	if (stripe_size * data_stripes > max_chunk_size) {
		/*
		 * Reduce stripe_size, round it up to a 16MB boundary again and
		 * then use it, unless it ends up being even bigger than the
		 * previous value we had already.
		 */
		stripe_size = min(round_up(div_u64(max_chunk_size,
						   data_stripes), SZ_16M),
				  stripe_size);
	}

	/* align to BTRFS_STRIPE_LEN */
	stripe_size = round_down(stripe_size, BTRFS_STRIPE_LEN);

	map = kmalloc(map_lookup_size(num_stripes), GFP_NOFS);
	if (!map) {
		ret = -ENOMEM;
		goto error;
	}
	map->num_stripes = num_stripes;

	for (i = 0; i < ndevs; ++i) {
		for (j = 0; j < dev_stripes; ++j) {
			int s = i * dev_stripes + j;
			map->stripes[s].dev = devices_info[i].dev;
			map->stripes[s].physical = devices_info[i].dev_offset +
						   j * stripe_size;
		}
	}
	map->stripe_len = BTRFS_STRIPE_LEN;
	map->io_align = BTRFS_STRIPE_LEN;
	map->io_width = BTRFS_STRIPE_LEN;
	map->type = type;
	map->sub_stripes = sub_stripes;

	chunk_size = stripe_size * data_stripes;

	trace_btrfs_chunk_alloc(info, map, start, chunk_size);

	em = alloc_extent_map();
	if (!em) {
		kfree(map);
		ret = -ENOMEM;
		goto error;
	}
	set_bit(EXTENT_FLAG_FS_MAPPING, &em->flags);
	em->map_lookup = map;
	em->start = start;
	em->len = chunk_size;
	em->block_start = 0;
	em->block_len = em->len;
	em->orig_block_len = stripe_size;

	em_tree = &info->mapping_tree;
	write_lock(&em_tree->lock);
	ret = add_extent_mapping(em_tree, em, 0);
	if (ret) {
		write_unlock(&em_tree->lock);
		free_extent_map(em);
		goto error;
	}
	write_unlock(&em_tree->lock);

	ret = btrfs_make_block_group(trans, 0, type, start, chunk_size);
	if (ret)
		goto error_del_extent;

	for (i = 0; i < map->num_stripes; i++) {
		struct btrfs_device *dev = map->stripes[i].dev;

		btrfs_device_set_bytes_used(dev, dev->bytes_used + stripe_size);
		if (list_empty(&dev->post_commit_list))
			list_add_tail(&dev->post_commit_list,
				      &trans->transaction->dev_update_list);
	}

	atomic64_sub(stripe_size * map->num_stripes, &info->free_chunk_space);

	free_extent_map(em);
	check_raid56_incompat_flag(info, type);

	kfree(devices_info);
	return 0;

error_del_extent:
	write_lock(&em_tree->lock);
	remove_extent_mapping(em_tree, em);
	write_unlock(&em_tree->lock);

	/* One for our allocation */
	free_extent_map(em);
	/* One for the tree reference */
	free_extent_map(em);
error:
	kfree(devices_info);
	return ret;
}

int btrfs_finish_chunk_alloc(struct btrfs_trans_handle *trans,
			     u64 chunk_offset, u64 chunk_size)
{
	struct btrfs_fs_info *fs_info = trans->fs_info;
	struct btrfs_root *extent_root = fs_info->extent_root;
	struct btrfs_root *chunk_root = fs_info->chunk_root;
	struct btrfs_key key;
	struct btrfs_device *device;
	struct btrfs_chunk *chunk;
	struct btrfs_stripe *stripe;
	struct extent_map *em;
	struct map_lookup *map;
	size_t item_size;
	u64 dev_offset;
	u64 stripe_size;
	int i = 0;
	int ret = 0;

	em = btrfs_get_chunk_map(fs_info, chunk_offset, chunk_size);
	if (IS_ERR(em))
		return PTR_ERR(em);

	map = em->map_lookup;
	item_size = btrfs_chunk_item_size(map->num_stripes);
	stripe_size = em->orig_block_len;

	chunk = kzalloc(item_size, GFP_NOFS);
	if (!chunk) {
		ret = -ENOMEM;
		goto out;
	}

	/*
	 * Take the device list mutex to prevent races with the final phase of
	 * a device replace operation that replaces the device object associated
	 * with the map's stripes, because the device object's id can change
	 * at any time during that final phase of the device replace operation
	 * (dev-replace.c:btrfs_dev_replace_finishing()).
	 */
	mutex_lock(&fs_info->fs_devices->device_list_mutex);
	for (i = 0; i < map->num_stripes; i++) {
		device = map->stripes[i].dev;
		dev_offset = map->stripes[i].physical;

		ret = btrfs_update_device(trans, device);
		if (ret)
			break;
		ret = btrfs_alloc_dev_extent(trans, device, chunk_offset,
					     dev_offset, stripe_size);
		if (ret)
			break;
	}
	if (ret) {
		mutex_unlock(&fs_info->fs_devices->device_list_mutex);
		goto out;
	}

	stripe = &chunk->stripe;
	for (i = 0; i < map->num_stripes; i++) {
		device = map->stripes[i].dev;
		dev_offset = map->stripes[i].physical;

		btrfs_set_stack_stripe_devid(stripe, device->devid);
		btrfs_set_stack_stripe_offset(stripe, dev_offset);
		memcpy(stripe->dev_uuid, device->uuid, BTRFS_UUID_SIZE);
		stripe++;
	}
	mutex_unlock(&fs_info->fs_devices->device_list_mutex);

	btrfs_set_stack_chunk_length(chunk, chunk_size);
	btrfs_set_stack_chunk_owner(chunk, extent_root->root_key.objectid);
	btrfs_set_stack_chunk_stripe_len(chunk, map->stripe_len);
	btrfs_set_stack_chunk_type(chunk, map->type);
	btrfs_set_stack_chunk_num_stripes(chunk, map->num_stripes);
	btrfs_set_stack_chunk_io_align(chunk, map->stripe_len);
	btrfs_set_stack_chunk_io_width(chunk, map->stripe_len);
	btrfs_set_stack_chunk_sector_size(chunk, fs_info->sectorsize);
	btrfs_set_stack_chunk_sub_stripes(chunk, map->sub_stripes);

	key.objectid = BTRFS_FIRST_CHUNK_TREE_OBJECTID;
	key.type = BTRFS_CHUNK_ITEM_KEY;
	key.offset = chunk_offset;

	ret = btrfs_insert_item(trans, chunk_root, &key, chunk, item_size);
	if (ret == 0 && map->type & BTRFS_BLOCK_GROUP_SYSTEM) {
		/*
		 * TODO: Cleanup of inserted chunk root in case of
		 * failure.
		 */
		ret = btrfs_add_system_chunk(fs_info, &key, chunk, item_size);
	}

out:
	kfree(chunk);
	free_extent_map(em);
	return ret;
}

/*
 * Chunk allocation falls into two parts. The first part does work
 * that makes the new allocated chunk usable, but does not do any operation
 * that modifies the chunk tree. The second part does the work that
 * requires modifying the chunk tree. This division is important for the
 * bootstrap process of adding storage to a seed btrfs.
 */
int btrfs_alloc_chunk(struct btrfs_trans_handle *trans, u64 type)
{
	u64 chunk_offset;

	lockdep_assert_held(&trans->fs_info->chunk_mutex);
	chunk_offset = find_next_chunk(trans->fs_info);
	return __btrfs_alloc_chunk(trans, chunk_offset, type);
}

static noinline int init_first_rw_device(struct btrfs_trans_handle *trans)
{
	struct btrfs_fs_info *fs_info = trans->fs_info;
	u64 chunk_offset;
	u64 sys_chunk_offset;
	u64 alloc_profile;
	int ret;

	chunk_offset = find_next_chunk(fs_info);
	alloc_profile = btrfs_metadata_alloc_profile(fs_info);
	ret = __btrfs_alloc_chunk(trans, chunk_offset, alloc_profile);
	if (ret)
		return ret;

	sys_chunk_offset = find_next_chunk(fs_info);
	alloc_profile = btrfs_system_alloc_profile(fs_info);
	ret = __btrfs_alloc_chunk(trans, sys_chunk_offset, alloc_profile);
	return ret;
}

static inline int btrfs_chunk_max_errors(struct map_lookup *map)
{
	const int index = btrfs_bg_flags_to_raid_index(map->type);

	return btrfs_raid_array[index].tolerated_failures;
}

int btrfs_chunk_readonly(struct btrfs_fs_info *fs_info, u64 chunk_offset)
{
	struct extent_map *em;
	struct map_lookup *map;
	int readonly = 0;
	int miss_ndevs = 0;
	int i;

	em = btrfs_get_chunk_map(fs_info, chunk_offset, 1);
	if (IS_ERR(em))
		return 1;

	map = em->map_lookup;
	for (i = 0; i < map->num_stripes; i++) {
		if (test_bit(BTRFS_DEV_STATE_MISSING,
					&map->stripes[i].dev->dev_state)) {
			miss_ndevs++;
			continue;
		}
		if (!test_bit(BTRFS_DEV_STATE_WRITEABLE,
					&map->stripes[i].dev->dev_state)) {
			readonly = 1;
			goto end;
		}
	}

	/*
	 * If the number of missing devices is larger than max errors,
	 * we can not write the data into that chunk successfully, so
	 * set it readonly.
	 */
	if (miss_ndevs > btrfs_chunk_max_errors(map))
		readonly = 1;
end:
	free_extent_map(em);
	return readonly;
}

void btrfs_mapping_tree_free(struct extent_map_tree *tree)
{
	struct extent_map *em;

	while (1) {
		write_lock(&tree->lock);
		em = lookup_extent_mapping(tree, 0, (u64)-1);
		if (em)
			remove_extent_mapping(tree, em);
		write_unlock(&tree->lock);
		if (!em)
			break;
		/* once for us */
		free_extent_map(em);
		/* once for the tree */
		free_extent_map(em);
	}
}

int btrfs_num_copies(struct btrfs_fs_info *fs_info, u64 logical, u64 len)
{
	struct extent_map *em;
	struct map_lookup *map;
	int ret;

	em = btrfs_get_chunk_map(fs_info, logical, len);
	if (IS_ERR(em))
		/*
		 * We could return errors for these cases, but that could get
		 * ugly and we'd probably do the same thing which is just not do
		 * anything else and exit, so return 1 so the callers don't try
		 * to use other copies.
		 */
		return 1;

	map = em->map_lookup;
	if (map->type & (BTRFS_BLOCK_GROUP_DUP | BTRFS_BLOCK_GROUP_RAID1_MASK))
		ret = map->num_stripes;
	else if (map->type & BTRFS_BLOCK_GROUP_RAID10)
		ret = map->sub_stripes;
	else if (map->type & BTRFS_BLOCK_GROUP_RAID5)
		ret = 2;
	else if (map->type & BTRFS_BLOCK_GROUP_RAID6)
		/*
		 * There could be two corrupted data stripes, we need
		 * to loop retry in order to rebuild the correct data.
		 *
		 * Fail a stripe at a time on every retry except the
		 * stripe under reconstruction.
		 */
		ret = map->num_stripes;
	else
		ret = 1;
	free_extent_map(em);

	down_read(&fs_info->dev_replace.rwsem);
	if (btrfs_dev_replace_is_ongoing(&fs_info->dev_replace) &&
	    fs_info->dev_replace.tgtdev)
		ret++;
	up_read(&fs_info->dev_replace.rwsem);

	return ret;
}

unsigned long btrfs_full_stripe_len(struct btrfs_fs_info *fs_info,
				    u64 logical)
{
	struct extent_map *em;
	struct map_lookup *map;
	unsigned long len = fs_info->sectorsize;

	em = btrfs_get_chunk_map(fs_info, logical, len);

	if (!WARN_ON(IS_ERR(em))) {
		map = em->map_lookup;
		if (map->type & BTRFS_BLOCK_GROUP_RAID56_MASK)
			len = map->stripe_len * nr_data_stripes(map);
		free_extent_map(em);
	}
	return len;
}

int btrfs_is_parity_mirror(struct btrfs_fs_info *fs_info, u64 logical, u64 len)
{
	struct extent_map *em;
	struct map_lookup *map;
	int ret = 0;

	em = btrfs_get_chunk_map(fs_info, logical, len);

	if(!WARN_ON(IS_ERR(em))) {
		map = em->map_lookup;
		if (map->type & BTRFS_BLOCK_GROUP_RAID56_MASK)
			ret = 1;
		free_extent_map(em);
	}
	return ret;
}

static int find_live_mirror(struct btrfs_fs_info *fs_info,
			    struct map_lookup *map, int first,
			    int dev_replace_is_ongoing)
{
	int i;
	int num_stripes;
	int preferred_mirror;
	int tolerance;
	struct btrfs_device *srcdev;

	ASSERT((map->type &
		 (BTRFS_BLOCK_GROUP_RAID1_MASK | BTRFS_BLOCK_GROUP_RAID10)));

	if (map->type & BTRFS_BLOCK_GROUP_RAID10)
		num_stripes = map->sub_stripes;
	else
		num_stripes = map->num_stripes;

	preferred_mirror = first + current->pid % num_stripes;

	if (dev_replace_is_ongoing &&
	    fs_info->dev_replace.cont_reading_from_srcdev_mode ==
	     BTRFS_DEV_REPLACE_ITEM_CONT_READING_FROM_SRCDEV_MODE_AVOID)
		srcdev = fs_info->dev_replace.srcdev;
	else
		srcdev = NULL;

	/*
	 * try to avoid the drive that is the source drive for a
	 * dev-replace procedure, only choose it if no other non-missing
	 * mirror is available
	 */
	for (tolerance = 0; tolerance < 2; tolerance++) {
		if (map->stripes[preferred_mirror].dev->bdev &&
		    (tolerance || map->stripes[preferred_mirror].dev != srcdev))
			return preferred_mirror;
		for (i = first; i < first + num_stripes; i++) {
			if (map->stripes[i].dev->bdev &&
			    (tolerance || map->stripes[i].dev != srcdev))
				return i;
		}
	}

	/* we couldn't find one that doesn't fail.  Just return something
	 * and the io error handling code will clean up eventually
	 */
	return preferred_mirror;
}

static inline int parity_smaller(u64 a, u64 b)
{
	return a > b;
}

/* Bubble-sort the stripe set to put the parity/syndrome stripes last */
static void sort_parity_stripes(struct btrfs_bio *bbio, int num_stripes)
{
	struct btrfs_bio_stripe s;
	int i;
	u64 l;
	int again = 1;

	while (again) {
		again = 0;
		for (i = 0; i < num_stripes - 1; i++) {
			if (parity_smaller(bbio->raid_map[i],
					   bbio->raid_map[i+1])) {
				s = bbio->stripes[i];
				l = bbio->raid_map[i];
				bbio->stripes[i] = bbio->stripes[i+1];
				bbio->raid_map[i] = bbio->raid_map[i+1];
				bbio->stripes[i+1] = s;
				bbio->raid_map[i+1] = l;

				again = 1;
			}
		}
	}
}

static struct btrfs_bio *alloc_btrfs_bio(int total_stripes, int real_stripes)
{
	struct btrfs_bio *bbio = kzalloc(
		 /* the size of the btrfs_bio */
		sizeof(struct btrfs_bio) +
		/* plus the variable array for the stripes */
		sizeof(struct btrfs_bio_stripe) * (total_stripes) +
		/* plus the variable array for the tgt dev */
		sizeof(int) * (real_stripes) +
		/*
		 * plus the raid_map, which includes both the tgt dev
		 * and the stripes
		 */
		sizeof(u64) * (total_stripes),
		GFP_NOFS|__GFP_NOFAIL);

	atomic_set(&bbio->error, 0);
	refcount_set(&bbio->refs, 1);

	return bbio;
}

void btrfs_get_bbio(struct btrfs_bio *bbio)
{
	WARN_ON(!refcount_read(&bbio->refs));
	refcount_inc(&bbio->refs);
}

void btrfs_put_bbio(struct btrfs_bio *bbio)
{
	if (!bbio)
		return;
	if (refcount_dec_and_test(&bbio->refs))
		kfree(bbio);
}

/* can REQ_OP_DISCARD be sent with other REQ like REQ_OP_WRITE? */
/*
 * Please note that, discard won't be sent to target device of device
 * replace.
 */
static int __btrfs_map_block_for_discard(struct btrfs_fs_info *fs_info,
					 u64 logical, u64 length,
					 struct btrfs_bio **bbio_ret)
{
	struct extent_map *em;
	struct map_lookup *map;
	struct btrfs_bio *bbio;
	u64 offset;
	u64 stripe_nr;
	u64 stripe_nr_end;
	u64 stripe_end_offset;
	u64 stripe_cnt;
	u64 stripe_len;
	u64 stripe_offset;
	u64 num_stripes;
	u32 stripe_index;
	u32 factor = 0;
	u32 sub_stripes = 0;
	u64 stripes_per_dev = 0;
	u32 remaining_stripes = 0;
	u32 last_stripe = 0;
	int ret = 0;
	int i;

	/* discard always return a bbio */
	ASSERT(bbio_ret);

	em = btrfs_get_chunk_map(fs_info, logical, length);
	if (IS_ERR(em))
		return PTR_ERR(em);

	map = em->map_lookup;
	/* we don't discard raid56 yet */
	if (map->type & BTRFS_BLOCK_GROUP_RAID56_MASK) {
		ret = -EOPNOTSUPP;
		goto out;
	}

	offset = logical - em->start;
	length = min_t(u64, em->len - offset, length);

	stripe_len = map->stripe_len;
	/*
	 * stripe_nr counts the total number of stripes we have to stride
	 * to get to this block
	 */
	stripe_nr = div64_u64(offset, stripe_len);

	/* stripe_offset is the offset of this block in its stripe */
	stripe_offset = offset - stripe_nr * stripe_len;

	stripe_nr_end = round_up(offset + length, map->stripe_len);
	stripe_nr_end = div64_u64(stripe_nr_end, map->stripe_len);
	stripe_cnt = stripe_nr_end - stripe_nr;
	stripe_end_offset = stripe_nr_end * map->stripe_len -
			    (offset + length);
	/*
	 * after this, stripe_nr is the number of stripes on this
	 * device we have to walk to find the data, and stripe_index is
	 * the number of our device in the stripe array
	 */
	num_stripes = 1;
	stripe_index = 0;
	if (map->type & (BTRFS_BLOCK_GROUP_RAID0 |
			 BTRFS_BLOCK_GROUP_RAID10)) {
		if (map->type & BTRFS_BLOCK_GROUP_RAID0)
			sub_stripes = 1;
		else
			sub_stripes = map->sub_stripes;

		factor = map->num_stripes / sub_stripes;
		num_stripes = min_t(u64, map->num_stripes,
				    sub_stripes * stripe_cnt);
		stripe_nr = div_u64_rem(stripe_nr, factor, &stripe_index);
		stripe_index *= sub_stripes;
		stripes_per_dev = div_u64_rem(stripe_cnt, factor,
					      &remaining_stripes);
		div_u64_rem(stripe_nr_end - 1, factor, &last_stripe);
		last_stripe *= sub_stripes;
	} else if (map->type & (BTRFS_BLOCK_GROUP_RAID1_MASK |
				BTRFS_BLOCK_GROUP_DUP)) {
		num_stripes = map->num_stripes;
	} else {
		stripe_nr = div_u64_rem(stripe_nr, map->num_stripes,
					&stripe_index);
	}

	bbio = alloc_btrfs_bio(num_stripes, 0);
	if (!bbio) {
		ret = -ENOMEM;
		goto out;
	}

	for (i = 0; i < num_stripes; i++) {
		bbio->stripes[i].physical =
			map->stripes[stripe_index].physical +
			stripe_offset + stripe_nr * map->stripe_len;
		bbio->stripes[i].dev = map->stripes[stripe_index].dev;

		if (map->type & (BTRFS_BLOCK_GROUP_RAID0 |
				 BTRFS_BLOCK_GROUP_RAID10)) {
			bbio->stripes[i].length = stripes_per_dev *
				map->stripe_len;

			if (i / sub_stripes < remaining_stripes)
				bbio->stripes[i].length +=
					map->stripe_len;

			/*
			 * Special for the first stripe and
			 * the last stripe:
			 *
			 * |-------|...|-------|
			 *     |----------|
			 *    off     end_off
			 */
			if (i < sub_stripes)
				bbio->stripes[i].length -=
					stripe_offset;

			if (stripe_index >= last_stripe &&
			    stripe_index <= (last_stripe +
					     sub_stripes - 1))
				bbio->stripes[i].length -=
					stripe_end_offset;

			if (i == sub_stripes - 1)
				stripe_offset = 0;
		} else {
			bbio->stripes[i].length = length;
		}

		stripe_index++;
		if (stripe_index == map->num_stripes) {
			stripe_index = 0;
			stripe_nr++;
		}
	}

	*bbio_ret = bbio;
	bbio->map_type = map->type;
	bbio->num_stripes = num_stripes;
out:
	free_extent_map(em);
	return ret;
}

/*
 * In dev-replace case, for repair case (that's the only case where the mirror
 * is selected explicitly when calling btrfs_map_block), blocks left of the
 * left cursor can also be read from the target drive.
 *
 * For REQ_GET_READ_MIRRORS, the target drive is added as the last one to the
 * array of stripes.
 * For READ, it also needs to be supported using the same mirror number.
 *
 * If the requested block is not left of the left cursor, EIO is returned. This
 * can happen because btrfs_num_copies() returns one more in the dev-replace
 * case.
 */
static int get_extra_mirror_from_replace(struct btrfs_fs_info *fs_info,
					 u64 logical, u64 length,
					 u64 srcdev_devid, int *mirror_num,
					 u64 *physical)
{
	struct btrfs_bio *bbio = NULL;
	int num_stripes;
	int index_srcdev = 0;
	int found = 0;
	u64 physical_of_found = 0;
	int i;
	int ret = 0;

	ret = __btrfs_map_block(fs_info, BTRFS_MAP_GET_READ_MIRRORS,
				logical, &length, &bbio, 0, 0);
	if (ret) {
		ASSERT(bbio == NULL);
		return ret;
	}

	num_stripes = bbio->num_stripes;
	if (*mirror_num > num_stripes) {
		/*
		 * BTRFS_MAP_GET_READ_MIRRORS does not contain this mirror,
		 * that means that the requested area is not left of the left
		 * cursor
		 */
		btrfs_put_bbio(bbio);
		return -EIO;
	}

	/*
	 * process the rest of the function using the mirror_num of the source
	 * drive. Therefore look it up first.  At the end, patch the device
	 * pointer to the one of the target drive.
	 */
	for (i = 0; i < num_stripes; i++) {
		if (bbio->stripes[i].dev->devid != srcdev_devid)
			continue;

		/*
		 * In case of DUP, in order to keep it simple, only add the
		 * mirror with the lowest physical address
		 */
		if (found &&
		    physical_of_found <= bbio->stripes[i].physical)
			continue;

		index_srcdev = i;
		found = 1;
		physical_of_found = bbio->stripes[i].physical;
	}

	btrfs_put_bbio(bbio);

	ASSERT(found);
	if (!found)
		return -EIO;

	*mirror_num = index_srcdev + 1;
	*physical = physical_of_found;
	return ret;
}

static void handle_ops_on_dev_replace(enum btrfs_map_op op,
				      struct btrfs_bio **bbio_ret,
				      struct btrfs_dev_replace *dev_replace,
				      int *num_stripes_ret, int *max_errors_ret)
{
	struct btrfs_bio *bbio = *bbio_ret;
	u64 srcdev_devid = dev_replace->srcdev->devid;
	int tgtdev_indexes = 0;
	int num_stripes = *num_stripes_ret;
	int max_errors = *max_errors_ret;
	int i;

	if (op == BTRFS_MAP_WRITE) {
		int index_where_to_add;

		/*
		 * duplicate the write operations while the dev replace
		 * procedure is running. Since the copying of the old disk to
		 * the new disk takes place at run time while the filesystem is
		 * mounted writable, the regular write operations to the old
		 * disk have to be duplicated to go to the new disk as well.
		 *
		 * Note that device->missing is handled by the caller, and that
		 * the write to the old disk is already set up in the stripes
		 * array.
		 */
		index_where_to_add = num_stripes;
		for (i = 0; i < num_stripes; i++) {
			if (bbio->stripes[i].dev->devid == srcdev_devid) {
				/* write to new disk, too */
				struct btrfs_bio_stripe *new =
					bbio->stripes + index_where_to_add;
				struct btrfs_bio_stripe *old =
					bbio->stripes + i;

				new->physical = old->physical;
				new->length = old->length;
				new->dev = dev_replace->tgtdev;
				bbio->tgtdev_map[i] = index_where_to_add;
				index_where_to_add++;
				max_errors++;
				tgtdev_indexes++;
			}
		}
		num_stripes = index_where_to_add;
	} else if (op == BTRFS_MAP_GET_READ_MIRRORS) {
		int index_srcdev = 0;
		int found = 0;
		u64 physical_of_found = 0;

		/*
		 * During the dev-replace procedure, the target drive can also
		 * be used to read data in case it is needed to repair a corrupt
		 * block elsewhere. This is possible if the requested area is
		 * left of the left cursor. In this area, the target drive is a
		 * full copy of the source drive.
		 */
		for (i = 0; i < num_stripes; i++) {
			if (bbio->stripes[i].dev->devid == srcdev_devid) {
				/*
				 * In case of DUP, in order to keep it simple,
				 * only add the mirror with the lowest physical
				 * address
				 */
				if (found &&
				    physical_of_found <=
				     bbio->stripes[i].physical)
					continue;
				index_srcdev = i;
				found = 1;
				physical_of_found = bbio->stripes[i].physical;
			}
		}
		if (found) {
			struct btrfs_bio_stripe *tgtdev_stripe =
				bbio->stripes + num_stripes;

			tgtdev_stripe->physical = physical_of_found;
			tgtdev_stripe->length =
				bbio->stripes[index_srcdev].length;
			tgtdev_stripe->dev = dev_replace->tgtdev;
			bbio->tgtdev_map[index_srcdev] = num_stripes;

			tgtdev_indexes++;
			num_stripes++;
		}
	}

	*num_stripes_ret = num_stripes;
	*max_errors_ret = max_errors;
	bbio->num_tgtdevs = tgtdev_indexes;
	*bbio_ret = bbio;
}

static bool need_full_stripe(enum btrfs_map_op op)
{
	return (op == BTRFS_MAP_WRITE || op == BTRFS_MAP_GET_READ_MIRRORS);
}

/*
 * btrfs_get_io_geometry - calculates the geomery of a particular (address, len)
 *		       tuple. This information is used to calculate how big a
 *		       particular bio can get before it straddles a stripe.
 *
 * @fs_info - the filesystem
 * @logical - address that we want to figure out the geometry of
 * @len	    - the length of IO we are going to perform, starting at @logical
 * @op      - type of operation - write or read
 * @io_geom - pointer used to return values
 *
 * Returns < 0 in case a chunk for the given logical address cannot be found,
 * usually shouldn't happen unless @logical is corrupted, 0 otherwise.
 */
int btrfs_get_io_geometry(struct btrfs_fs_info *fs_info, enum btrfs_map_op op,
			u64 logical, u64 len, struct btrfs_io_geometry *io_geom)
{
	struct extent_map *em;
	struct map_lookup *map;
	u64 offset;
	u64 stripe_offset;
	u64 stripe_nr;
	u64 stripe_len;
	u64 raid56_full_stripe_start = (u64)-1;
	int data_stripes;
<<<<<<< HEAD
=======
	int ret = 0;
>>>>>>> ff42df49

	ASSERT(op != BTRFS_MAP_DISCARD);

	em = btrfs_get_chunk_map(fs_info, logical, len);
	if (IS_ERR(em))
		return PTR_ERR(em);

	map = em->map_lookup;
	/* Offset of this logical address in the chunk */
	offset = logical - em->start;
	/* Len of a stripe in a chunk */
	stripe_len = map->stripe_len;
	/* Stripe wher this block falls in */
	stripe_nr = div64_u64(offset, stripe_len);
	/* Offset of stripe in the chunk */
	stripe_offset = stripe_nr * stripe_len;
	if (offset < stripe_offset) {
		btrfs_crit(fs_info,
"stripe math has gone wrong, stripe_offset=%llu offset=%llu start=%llu logical=%llu stripe_len=%llu",
			stripe_offset, offset, em->start, logical, stripe_len);
<<<<<<< HEAD
		free_extent_map(em);
		return -EINVAL;
=======
		ret = -EINVAL;
		goto out;
>>>>>>> ff42df49
	}

	/* stripe_offset is the offset of this block in its stripe */
	stripe_offset = offset - stripe_offset;
	data_stripes = nr_data_stripes(map);

	if (map->type & BTRFS_BLOCK_GROUP_PROFILE_MASK) {
		u64 max_len = stripe_len - stripe_offset;

		/*
		 * In case of raid56, we need to know the stripe aligned start
		 */
		if (map->type & BTRFS_BLOCK_GROUP_RAID56_MASK) {
			unsigned long full_stripe_len = stripe_len * data_stripes;
			raid56_full_stripe_start = offset;

			/*
			 * Allow a write of a full stripe, but make sure we
			 * don't allow straddling of stripes
			 */
			raid56_full_stripe_start = div64_u64(raid56_full_stripe_start,
					full_stripe_len);
			raid56_full_stripe_start *= full_stripe_len;

			/*
			 * For writes to RAID[56], allow a full stripeset across
			 * all disks. For other RAID types and for RAID[56]
			 * reads, just allow a single stripe (on a single disk).
			 */
			if (op == BTRFS_MAP_WRITE) {
				max_len = stripe_len * data_stripes -
					  (offset - raid56_full_stripe_start);
			}
		}
		len = min_t(u64, em->len - offset, max_len);
	} else {
		len = em->len - offset;
	}

	io_geom->len = len;
	io_geom->offset = offset;
	io_geom->stripe_len = stripe_len;
	io_geom->stripe_nr = stripe_nr;
	io_geom->stripe_offset = stripe_offset;
	io_geom->raid56_stripe_offset = raid56_full_stripe_start;

<<<<<<< HEAD
	return 0;
=======
out:
	/* once for us */
	free_extent_map(em);
	return ret;
>>>>>>> ff42df49
}

static int __btrfs_map_block(struct btrfs_fs_info *fs_info,
			     enum btrfs_map_op op,
			     u64 logical, u64 *length,
			     struct btrfs_bio **bbio_ret,
			     int mirror_num, int need_raid_map)
{
	struct extent_map *em;
	struct map_lookup *map;
	u64 offset;
	u64 stripe_offset;
	u64 stripe_nr;
	u64 stripe_len;
	u32 stripe_index;
	int data_stripes;
	int i;
	int ret = 0;
	int num_stripes;
	int max_errors = 0;
	int tgtdev_indexes = 0;
	struct btrfs_bio *bbio = NULL;
	struct btrfs_dev_replace *dev_replace = &fs_info->dev_replace;
	int dev_replace_is_ongoing = 0;
	int num_alloc_stripes;
	int patch_the_first_stripe_for_dev_replace = 0;
	u64 physical_to_patch_in_first_stripe = 0;
	u64 raid56_full_stripe_start = (u64)-1;
	struct btrfs_io_geometry geom;

	ASSERT(bbio_ret);

	if (op == BTRFS_MAP_DISCARD)
		return __btrfs_map_block_for_discard(fs_info, logical,
						     *length, bbio_ret);

	ret = btrfs_get_io_geometry(fs_info, op, logical, *length, &geom);
	if (ret < 0)
		return ret;

	em = btrfs_get_chunk_map(fs_info, logical, *length);
	ASSERT(em);
	map = em->map_lookup;

	*length = geom.len;
	offset = geom.offset;
	stripe_len = geom.stripe_len;
	stripe_nr = geom.stripe_nr;
	stripe_offset = geom.stripe_offset;
	raid56_full_stripe_start = geom.raid56_stripe_offset;
	data_stripes = nr_data_stripes(map);

	down_read(&dev_replace->rwsem);
	dev_replace_is_ongoing = btrfs_dev_replace_is_ongoing(dev_replace);
	/*
	 * Hold the semaphore for read during the whole operation, write is
	 * requested at commit time but must wait.
	 */
	if (!dev_replace_is_ongoing)
		up_read(&dev_replace->rwsem);

	if (dev_replace_is_ongoing && mirror_num == map->num_stripes + 1 &&
	    !need_full_stripe(op) && dev_replace->tgtdev != NULL) {
		ret = get_extra_mirror_from_replace(fs_info, logical, *length,
						    dev_replace->srcdev->devid,
						    &mirror_num,
					    &physical_to_patch_in_first_stripe);
		if (ret)
			goto out;
		else
			patch_the_first_stripe_for_dev_replace = 1;
	} else if (mirror_num > map->num_stripes) {
		mirror_num = 0;
	}

	num_stripes = 1;
	stripe_index = 0;
	if (map->type & BTRFS_BLOCK_GROUP_RAID0) {
		stripe_nr = div_u64_rem(stripe_nr, map->num_stripes,
				&stripe_index);
		if (!need_full_stripe(op))
			mirror_num = 1;
	} else if (map->type & BTRFS_BLOCK_GROUP_RAID1_MASK) {
		if (need_full_stripe(op))
			num_stripes = map->num_stripes;
		else if (mirror_num)
			stripe_index = mirror_num - 1;
		else {
			stripe_index = find_live_mirror(fs_info, map, 0,
					    dev_replace_is_ongoing);
			mirror_num = stripe_index + 1;
		}

	} else if (map->type & BTRFS_BLOCK_GROUP_DUP) {
		if (need_full_stripe(op)) {
			num_stripes = map->num_stripes;
		} else if (mirror_num) {
			stripe_index = mirror_num - 1;
		} else {
			mirror_num = 1;
		}

	} else if (map->type & BTRFS_BLOCK_GROUP_RAID10) {
		u32 factor = map->num_stripes / map->sub_stripes;

		stripe_nr = div_u64_rem(stripe_nr, factor, &stripe_index);
		stripe_index *= map->sub_stripes;

		if (need_full_stripe(op))
			num_stripes = map->sub_stripes;
		else if (mirror_num)
			stripe_index += mirror_num - 1;
		else {
			int old_stripe_index = stripe_index;
			stripe_index = find_live_mirror(fs_info, map,
					      stripe_index,
					      dev_replace_is_ongoing);
			mirror_num = stripe_index - old_stripe_index + 1;
		}

	} else if (map->type & BTRFS_BLOCK_GROUP_RAID56_MASK) {
		if (need_raid_map && (need_full_stripe(op) || mirror_num > 1)) {
			/* push stripe_nr back to the start of the full stripe */
			stripe_nr = div64_u64(raid56_full_stripe_start,
					stripe_len * data_stripes);

			/* RAID[56] write or recovery. Return all stripes */
			num_stripes = map->num_stripes;
			max_errors = nr_parity_stripes(map);

			*length = map->stripe_len;
			stripe_index = 0;
			stripe_offset = 0;
		} else {
			/*
			 * Mirror #0 or #1 means the original data block.
			 * Mirror #2 is RAID5 parity block.
			 * Mirror #3 is RAID6 Q block.
			 */
			stripe_nr = div_u64_rem(stripe_nr,
					data_stripes, &stripe_index);
			if (mirror_num > 1)
				stripe_index = data_stripes + mirror_num - 2;

			/* We distribute the parity blocks across stripes */
			div_u64_rem(stripe_nr + stripe_index, map->num_stripes,
					&stripe_index);
			if (!need_full_stripe(op) && mirror_num <= 1)
				mirror_num = 1;
		}
	} else {
		/*
		 * after this, stripe_nr is the number of stripes on this
		 * device we have to walk to find the data, and stripe_index is
		 * the number of our device in the stripe array
		 */
		stripe_nr = div_u64_rem(stripe_nr, map->num_stripes,
				&stripe_index);
		mirror_num = stripe_index + 1;
	}
	if (stripe_index >= map->num_stripes) {
		btrfs_crit(fs_info,
			   "stripe index math went horribly wrong, got stripe_index=%u, num_stripes=%u",
			   stripe_index, map->num_stripes);
		ret = -EINVAL;
		goto out;
	}

	num_alloc_stripes = num_stripes;
	if (dev_replace_is_ongoing && dev_replace->tgtdev != NULL) {
		if (op == BTRFS_MAP_WRITE)
			num_alloc_stripes <<= 1;
		if (op == BTRFS_MAP_GET_READ_MIRRORS)
			num_alloc_stripes++;
		tgtdev_indexes = num_stripes;
	}

	bbio = alloc_btrfs_bio(num_alloc_stripes, tgtdev_indexes);
	if (!bbio) {
		ret = -ENOMEM;
		goto out;
	}
	if (dev_replace_is_ongoing && dev_replace->tgtdev != NULL)
		bbio->tgtdev_map = (int *)(bbio->stripes + num_alloc_stripes);

	/* build raid_map */
	if (map->type & BTRFS_BLOCK_GROUP_RAID56_MASK && need_raid_map &&
	    (need_full_stripe(op) || mirror_num > 1)) {
		u64 tmp;
		unsigned rot;

		bbio->raid_map = (u64 *)((void *)bbio->stripes +
				 sizeof(struct btrfs_bio_stripe) *
				 num_alloc_stripes +
				 sizeof(int) * tgtdev_indexes);

		/* Work out the disk rotation on this stripe-set */
		div_u64_rem(stripe_nr, num_stripes, &rot);

		/* Fill in the logical address of each stripe */
		tmp = stripe_nr * data_stripes;
		for (i = 0; i < data_stripes; i++)
			bbio->raid_map[(i+rot) % num_stripes] =
				em->start + (tmp + i) * map->stripe_len;

		bbio->raid_map[(i+rot) % map->num_stripes] = RAID5_P_STRIPE;
		if (map->type & BTRFS_BLOCK_GROUP_RAID6)
			bbio->raid_map[(i+rot+1) % num_stripes] =
				RAID6_Q_STRIPE;
	}


	for (i = 0; i < num_stripes; i++) {
		bbio->stripes[i].physical =
			map->stripes[stripe_index].physical +
			stripe_offset +
			stripe_nr * map->stripe_len;
		bbio->stripes[i].dev =
			map->stripes[stripe_index].dev;
		stripe_index++;
	}

	if (need_full_stripe(op))
		max_errors = btrfs_chunk_max_errors(map);

	if (bbio->raid_map)
		sort_parity_stripes(bbio, num_stripes);

	if (dev_replace_is_ongoing && dev_replace->tgtdev != NULL &&
	    need_full_stripe(op)) {
		handle_ops_on_dev_replace(op, &bbio, dev_replace, &num_stripes,
					  &max_errors);
	}

	*bbio_ret = bbio;
	bbio->map_type = map->type;
	bbio->num_stripes = num_stripes;
	bbio->max_errors = max_errors;
	bbio->mirror_num = mirror_num;

	/*
	 * this is the case that REQ_READ && dev_replace_is_ongoing &&
	 * mirror_num == num_stripes + 1 && dev_replace target drive is
	 * available as a mirror
	 */
	if (patch_the_first_stripe_for_dev_replace && num_stripes > 0) {
		WARN_ON(num_stripes > 1);
		bbio->stripes[0].dev = dev_replace->tgtdev;
		bbio->stripes[0].physical = physical_to_patch_in_first_stripe;
		bbio->mirror_num = map->num_stripes + 1;
	}
out:
	if (dev_replace_is_ongoing) {
		lockdep_assert_held(&dev_replace->rwsem);
		/* Unlock and let waiting writers proceed */
		up_read(&dev_replace->rwsem);
	}
	free_extent_map(em);
	return ret;
}

int btrfs_map_block(struct btrfs_fs_info *fs_info, enum btrfs_map_op op,
		      u64 logical, u64 *length,
		      struct btrfs_bio **bbio_ret, int mirror_num)
{
	return __btrfs_map_block(fs_info, op, logical, length, bbio_ret,
				 mirror_num, 0);
}

/* For Scrub/replace */
int btrfs_map_sblock(struct btrfs_fs_info *fs_info, enum btrfs_map_op op,
		     u64 logical, u64 *length,
		     struct btrfs_bio **bbio_ret)
{
	return __btrfs_map_block(fs_info, op, logical, length, bbio_ret, 0, 1);
}

int btrfs_rmap_block(struct btrfs_fs_info *fs_info, u64 chunk_start,
		     u64 physical, u64 **logical, int *naddrs, int *stripe_len)
{
	struct extent_map *em;
	struct map_lookup *map;
	u64 *buf;
	u64 bytenr;
	u64 length;
	u64 stripe_nr;
	u64 rmap_len;
	int i, j, nr = 0;

	em = btrfs_get_chunk_map(fs_info, chunk_start, 1);
	if (IS_ERR(em))
		return -EIO;

	map = em->map_lookup;
	length = em->len;
	rmap_len = map->stripe_len;

	if (map->type & BTRFS_BLOCK_GROUP_RAID10)
		length = div_u64(length, map->num_stripes / map->sub_stripes);
	else if (map->type & BTRFS_BLOCK_GROUP_RAID0)
		length = div_u64(length, map->num_stripes);
	else if (map->type & BTRFS_BLOCK_GROUP_RAID56_MASK) {
		length = div_u64(length, nr_data_stripes(map));
		rmap_len = map->stripe_len * nr_data_stripes(map);
	}

	buf = kcalloc(map->num_stripes, sizeof(u64), GFP_NOFS);
	BUG_ON(!buf); /* -ENOMEM */

	for (i = 0; i < map->num_stripes; i++) {
		if (map->stripes[i].physical > physical ||
		    map->stripes[i].physical + length <= physical)
			continue;

		stripe_nr = physical - map->stripes[i].physical;
		stripe_nr = div64_u64(stripe_nr, map->stripe_len);

		if (map->type & BTRFS_BLOCK_GROUP_RAID10) {
			stripe_nr = stripe_nr * map->num_stripes + i;
			stripe_nr = div_u64(stripe_nr, map->sub_stripes);
		} else if (map->type & BTRFS_BLOCK_GROUP_RAID0) {
			stripe_nr = stripe_nr * map->num_stripes + i;
		} /* else if RAID[56], multiply by nr_data_stripes().
		   * Alternatively, just use rmap_len below instead of
		   * map->stripe_len */

		bytenr = chunk_start + stripe_nr * rmap_len;
		WARN_ON(nr >= map->num_stripes);
		for (j = 0; j < nr; j++) {
			if (buf[j] == bytenr)
				break;
		}
		if (j == nr) {
			WARN_ON(nr >= map->num_stripes);
			buf[nr++] = bytenr;
		}
	}

	*logical = buf;
	*naddrs = nr;
	*stripe_len = rmap_len;

	free_extent_map(em);
	return 0;
}

static inline void btrfs_end_bbio(struct btrfs_bio *bbio, struct bio *bio)
{
	bio->bi_private = bbio->private;
	bio->bi_end_io = bbio->end_io;
	bio_endio(bio);

	btrfs_put_bbio(bbio);
}

static void btrfs_end_bio(struct bio *bio)
{
	struct btrfs_bio *bbio = bio->bi_private;
	int is_orig_bio = 0;

	if (bio->bi_status) {
		atomic_inc(&bbio->error);
		if (bio->bi_status == BLK_STS_IOERR ||
		    bio->bi_status == BLK_STS_TARGET) {
			unsigned int stripe_index =
				btrfs_io_bio(bio)->stripe_index;
			struct btrfs_device *dev;

			BUG_ON(stripe_index >= bbio->num_stripes);
			dev = bbio->stripes[stripe_index].dev;
			if (dev->bdev) {
				if (bio_op(bio) == REQ_OP_WRITE)
					btrfs_dev_stat_inc_and_print(dev,
						BTRFS_DEV_STAT_WRITE_ERRS);
				else if (!(bio->bi_opf & REQ_RAHEAD))
					btrfs_dev_stat_inc_and_print(dev,
						BTRFS_DEV_STAT_READ_ERRS);
				if (bio->bi_opf & REQ_PREFLUSH)
					btrfs_dev_stat_inc_and_print(dev,
						BTRFS_DEV_STAT_FLUSH_ERRS);
			}
		}
	}

	if (bio == bbio->orig_bio)
		is_orig_bio = 1;

	btrfs_bio_counter_dec(bbio->fs_info);

	if (atomic_dec_and_test(&bbio->stripes_pending)) {
		if (!is_orig_bio) {
			bio_put(bio);
			bio = bbio->orig_bio;
		}

		btrfs_io_bio(bio)->mirror_num = bbio->mirror_num;
		/* only send an error to the higher layers if it is
		 * beyond the tolerance of the btrfs bio
		 */
		if (atomic_read(&bbio->error) > bbio->max_errors) {
			bio->bi_status = BLK_STS_IOERR;
		} else {
			/*
			 * this bio is actually up to date, we didn't
			 * go over the max number of errors
			 */
			bio->bi_status = BLK_STS_OK;
		}

		btrfs_end_bbio(bbio, bio);
	} else if (!is_orig_bio) {
		bio_put(bio);
	}
}

/*
 * see run_scheduled_bios for a description of why bios are collected for
 * async submit.
 *
 * This will add one bio to the pending list for a device and make sure
 * the work struct is scheduled.
 */
static noinline void btrfs_schedule_bio(struct btrfs_device *device,
					struct bio *bio)
{
	struct btrfs_fs_info *fs_info = device->fs_info;
	int should_queue = 1;
	struct btrfs_pending_bios *pending_bios;

	/* don't bother with additional async steps for reads, right now */
	if (bio_op(bio) == REQ_OP_READ) {
		btrfsic_submit_bio(bio);
		return;
	}

	WARN_ON(bio->bi_next);
	bio->bi_next = NULL;

	spin_lock(&device->io_lock);
	if (op_is_sync(bio->bi_opf))
		pending_bios = &device->pending_sync_bios;
	else
		pending_bios = &device->pending_bios;

	if (pending_bios->tail)
		pending_bios->tail->bi_next = bio;

	pending_bios->tail = bio;
	if (!pending_bios->head)
		pending_bios->head = bio;
	if (device->running_pending)
		should_queue = 0;

	spin_unlock(&device->io_lock);

	if (should_queue)
		btrfs_queue_work(fs_info->submit_workers, &device->work);
}

static void submit_stripe_bio(struct btrfs_bio *bbio, struct bio *bio,
			      u64 physical, int dev_nr, int async)
{
	struct btrfs_device *dev = bbio->stripes[dev_nr].dev;
	struct btrfs_fs_info *fs_info = bbio->fs_info;

	bio->bi_private = bbio;
	btrfs_io_bio(bio)->stripe_index = dev_nr;
	bio->bi_end_io = btrfs_end_bio;
	bio->bi_iter.bi_sector = physical >> 9;
	btrfs_debug_in_rcu(fs_info,
	"btrfs_map_bio: rw %d 0x%x, sector=%llu, dev=%lu (%s id %llu), size=%u",
		bio_op(bio), bio->bi_opf, (u64)bio->bi_iter.bi_sector,
		(u_long)dev->bdev->bd_dev, rcu_str_deref(dev->name), dev->devid,
		bio->bi_iter.bi_size);
	bio_set_dev(bio, dev->bdev);

	btrfs_bio_counter_inc_noblocked(fs_info);

	if (async)
		btrfs_schedule_bio(dev, bio);
	else
		btrfsic_submit_bio(bio);
}

static void bbio_error(struct btrfs_bio *bbio, struct bio *bio, u64 logical)
{
	atomic_inc(&bbio->error);
	if (atomic_dec_and_test(&bbio->stripes_pending)) {
		/* Should be the original bio. */
		WARN_ON(bio != bbio->orig_bio);

		btrfs_io_bio(bio)->mirror_num = bbio->mirror_num;
		bio->bi_iter.bi_sector = logical >> 9;
		if (atomic_read(&bbio->error) > bbio->max_errors)
			bio->bi_status = BLK_STS_IOERR;
		else
			bio->bi_status = BLK_STS_OK;
		btrfs_end_bbio(bbio, bio);
	}
}

blk_status_t btrfs_map_bio(struct btrfs_fs_info *fs_info, struct bio *bio,
			   int mirror_num, int async_submit)
{
	struct btrfs_device *dev;
	struct bio *first_bio = bio;
	u64 logical = (u64)bio->bi_iter.bi_sector << 9;
	u64 length = 0;
	u64 map_length;
	int ret;
	int dev_nr;
	int total_devs;
	struct btrfs_bio *bbio = NULL;

	length = bio->bi_iter.bi_size;
	map_length = length;

	btrfs_bio_counter_inc_blocked(fs_info);
	ret = __btrfs_map_block(fs_info, btrfs_op(bio), logical,
				&map_length, &bbio, mirror_num, 1);
	if (ret) {
		btrfs_bio_counter_dec(fs_info);
		return errno_to_blk_status(ret);
	}

	total_devs = bbio->num_stripes;
	bbio->orig_bio = first_bio;
	bbio->private = first_bio->bi_private;
	bbio->end_io = first_bio->bi_end_io;
	bbio->fs_info = fs_info;
	atomic_set(&bbio->stripes_pending, bbio->num_stripes);

	if ((bbio->map_type & BTRFS_BLOCK_GROUP_RAID56_MASK) &&
	    ((bio_op(bio) == REQ_OP_WRITE) || (mirror_num > 1))) {
		/* In this case, map_length has been set to the length of
		   a single stripe; not the whole write */
		if (bio_op(bio) == REQ_OP_WRITE) {
			ret = raid56_parity_write(fs_info, bio, bbio,
						  map_length);
		} else {
			ret = raid56_parity_recover(fs_info, bio, bbio,
						    map_length, mirror_num, 1);
		}

		btrfs_bio_counter_dec(fs_info);
		return errno_to_blk_status(ret);
	}

	if (map_length < length) {
		btrfs_crit(fs_info,
			   "mapping failed logical %llu bio len %llu len %llu",
			   logical, length, map_length);
		BUG();
	}

	for (dev_nr = 0; dev_nr < total_devs; dev_nr++) {
		dev = bbio->stripes[dev_nr].dev;
		if (!dev || !dev->bdev || test_bit(BTRFS_DEV_STATE_MISSING,
						   &dev->dev_state) ||
		    (bio_op(first_bio) == REQ_OP_WRITE &&
		    !test_bit(BTRFS_DEV_STATE_WRITEABLE, &dev->dev_state))) {
			bbio_error(bbio, first_bio, logical);
			continue;
		}

		if (dev_nr < total_devs - 1)
			bio = btrfs_bio_clone(first_bio);
		else
			bio = first_bio;

		submit_stripe_bio(bbio, bio, bbio->stripes[dev_nr].physical,
				  dev_nr, async_submit);
	}
	btrfs_bio_counter_dec(fs_info);
	return BLK_STS_OK;
}

/*
 * Find a device specified by @devid or @uuid in the list of @fs_devices, or
 * return NULL.
 *
 * If devid and uuid are both specified, the match must be exact, otherwise
 * only devid is used.
 *
 * If @seed is true, traverse through the seed devices.
 */
struct btrfs_device *btrfs_find_device(struct btrfs_fs_devices *fs_devices,
				       u64 devid, u8 *uuid, u8 *fsid,
				       bool seed)
{
	struct btrfs_device *device;

	while (fs_devices) {
		if (!fsid ||
		    !memcmp(fs_devices->metadata_uuid, fsid, BTRFS_FSID_SIZE)) {
			list_for_each_entry(device, &fs_devices->devices,
					    dev_list) {
				if (device->devid == devid &&
				    (!uuid || memcmp(device->uuid, uuid,
						     BTRFS_UUID_SIZE) == 0))
					return device;
			}
		}
		if (seed)
			fs_devices = fs_devices->seed;
		else
			return NULL;
	}
	return NULL;
}

static struct btrfs_device *add_missing_dev(struct btrfs_fs_devices *fs_devices,
					    u64 devid, u8 *dev_uuid)
{
	struct btrfs_device *device;

	device = btrfs_alloc_device(NULL, &devid, dev_uuid);
	if (IS_ERR(device))
		return device;

	list_add(&device->dev_list, &fs_devices->devices);
	device->fs_devices = fs_devices;
	fs_devices->num_devices++;

	set_bit(BTRFS_DEV_STATE_MISSING, &device->dev_state);
	fs_devices->missing_devices++;

	return device;
}

/**
 * btrfs_alloc_device - allocate struct btrfs_device
 * @fs_info:	used only for generating a new devid, can be NULL if
 *		devid is provided (i.e. @devid != NULL).
 * @devid:	a pointer to devid for this device.  If NULL a new devid
 *		is generated.
 * @uuid:	a pointer to UUID for this device.  If NULL a new UUID
 *		is generated.
 *
 * Return: a pointer to a new &struct btrfs_device on success; ERR_PTR()
 * on error.  Returned struct is not linked onto any lists and must be
 * destroyed with btrfs_free_device.
 */
struct btrfs_device *btrfs_alloc_device(struct btrfs_fs_info *fs_info,
					const u64 *devid,
					const u8 *uuid)
{
	struct btrfs_device *dev;
	u64 tmp;

	if (WARN_ON(!devid && !fs_info))
		return ERR_PTR(-EINVAL);

	dev = __alloc_device();
	if (IS_ERR(dev))
		return dev;

	if (devid)
		tmp = *devid;
	else {
		int ret;

		ret = find_next_devid(fs_info, &tmp);
		if (ret) {
			btrfs_free_device(dev);
			return ERR_PTR(ret);
		}
	}
	dev->devid = tmp;

	if (uuid)
		memcpy(dev->uuid, uuid, BTRFS_UUID_SIZE);
	else
		generate_random_uuid(dev->uuid);

	btrfs_init_work(&dev->work, btrfs_submit_helper,
			pending_bios_fn, NULL, NULL);

	return dev;
}

static void btrfs_report_missing_device(struct btrfs_fs_info *fs_info,
					u64 devid, u8 *uuid, bool error)
{
	if (error)
		btrfs_err_rl(fs_info, "devid %llu uuid %pU is missing",
			      devid, uuid);
	else
		btrfs_warn_rl(fs_info, "devid %llu uuid %pU is missing",
			      devid, uuid);
}

static u64 calc_stripe_length(u64 type, u64 chunk_len, int num_stripes)
{
	int index = btrfs_bg_flags_to_raid_index(type);
	int ncopies = btrfs_raid_array[index].ncopies;
	int data_stripes;

	switch (type & BTRFS_BLOCK_GROUP_PROFILE_MASK) {
	case BTRFS_BLOCK_GROUP_RAID5:
		data_stripes = num_stripes - 1;
		break;
	case BTRFS_BLOCK_GROUP_RAID6:
		data_stripes = num_stripes - 2;
		break;
	default:
		data_stripes = num_stripes / ncopies;
		break;
	}
	return div_u64(chunk_len, data_stripes);
}

static int read_one_chunk(struct btrfs_key *key, struct extent_buffer *leaf,
			  struct btrfs_chunk *chunk)
{
	struct btrfs_fs_info *fs_info = leaf->fs_info;
	struct extent_map_tree *map_tree = &fs_info->mapping_tree;
	struct map_lookup *map;
	struct extent_map *em;
	u64 logical;
	u64 length;
	u64 devid;
	u8 uuid[BTRFS_UUID_SIZE];
	int num_stripes;
	int ret;
	int i;

	logical = key->offset;
	length = btrfs_chunk_length(leaf, chunk);
	num_stripes = btrfs_chunk_num_stripes(leaf, chunk);

	/*
	 * Only need to verify chunk item if we're reading from sys chunk array,
	 * as chunk item in tree block is already verified by tree-checker.
	 */
	if (leaf->start == BTRFS_SUPER_INFO_OFFSET) {
		ret = btrfs_check_chunk_valid(leaf, chunk, logical);
		if (ret)
			return ret;
	}

	read_lock(&map_tree->lock);
	em = lookup_extent_mapping(map_tree, logical, 1);
	read_unlock(&map_tree->lock);

	/* already mapped? */
	if (em && em->start <= logical && em->start + em->len > logical) {
		free_extent_map(em);
		return 0;
	} else if (em) {
		free_extent_map(em);
	}

	em = alloc_extent_map();
	if (!em)
		return -ENOMEM;
	map = kmalloc(map_lookup_size(num_stripes), GFP_NOFS);
	if (!map) {
		free_extent_map(em);
		return -ENOMEM;
	}

	set_bit(EXTENT_FLAG_FS_MAPPING, &em->flags);
	em->map_lookup = map;
	em->start = logical;
	em->len = length;
	em->orig_start = 0;
	em->block_start = 0;
	em->block_len = em->len;

	map->num_stripes = num_stripes;
	map->io_width = btrfs_chunk_io_width(leaf, chunk);
	map->io_align = btrfs_chunk_io_align(leaf, chunk);
	map->stripe_len = btrfs_chunk_stripe_len(leaf, chunk);
	map->type = btrfs_chunk_type(leaf, chunk);
	map->sub_stripes = btrfs_chunk_sub_stripes(leaf, chunk);
	map->verified_stripes = 0;
	em->orig_block_len = calc_stripe_length(map->type, em->len,
						map->num_stripes);
	for (i = 0; i < num_stripes; i++) {
		map->stripes[i].physical =
			btrfs_stripe_offset_nr(leaf, chunk, i);
		devid = btrfs_stripe_devid_nr(leaf, chunk, i);
		read_extent_buffer(leaf, uuid, (unsigned long)
				   btrfs_stripe_dev_uuid_nr(chunk, i),
				   BTRFS_UUID_SIZE);
		map->stripes[i].dev = btrfs_find_device(fs_info->fs_devices,
							devid, uuid, NULL, true);
		if (!map->stripes[i].dev &&
		    !btrfs_test_opt(fs_info, DEGRADED)) {
			free_extent_map(em);
			btrfs_report_missing_device(fs_info, devid, uuid, true);
			return -ENOENT;
		}
		if (!map->stripes[i].dev) {
			map->stripes[i].dev =
				add_missing_dev(fs_info->fs_devices, devid,
						uuid);
			if (IS_ERR(map->stripes[i].dev)) {
				free_extent_map(em);
				btrfs_err(fs_info,
					"failed to init missing dev %llu: %ld",
					devid, PTR_ERR(map->stripes[i].dev));
				return PTR_ERR(map->stripes[i].dev);
			}
			btrfs_report_missing_device(fs_info, devid, uuid, false);
		}
		set_bit(BTRFS_DEV_STATE_IN_FS_METADATA,
				&(map->stripes[i].dev->dev_state));

	}

	write_lock(&map_tree->lock);
	ret = add_extent_mapping(map_tree, em, 0);
	write_unlock(&map_tree->lock);
	if (ret < 0) {
		btrfs_err(fs_info,
			  "failed to add chunk map, start=%llu len=%llu: %d",
			  em->start, em->len, ret);
	}
	free_extent_map(em);

	return ret;
}

static void fill_device_from_item(struct extent_buffer *leaf,
				 struct btrfs_dev_item *dev_item,
				 struct btrfs_device *device)
{
	unsigned long ptr;

	device->devid = btrfs_device_id(leaf, dev_item);
	device->disk_total_bytes = btrfs_device_total_bytes(leaf, dev_item);
	device->total_bytes = device->disk_total_bytes;
	device->commit_total_bytes = device->disk_total_bytes;
	device->bytes_used = btrfs_device_bytes_used(leaf, dev_item);
	device->commit_bytes_used = device->bytes_used;
	device->type = btrfs_device_type(leaf, dev_item);
	device->io_align = btrfs_device_io_align(leaf, dev_item);
	device->io_width = btrfs_device_io_width(leaf, dev_item);
	device->sector_size = btrfs_device_sector_size(leaf, dev_item);
	WARN_ON(device->devid == BTRFS_DEV_REPLACE_DEVID);
	clear_bit(BTRFS_DEV_STATE_REPLACE_TGT, &device->dev_state);

	ptr = btrfs_device_uuid(dev_item);
	read_extent_buffer(leaf, device->uuid, ptr, BTRFS_UUID_SIZE);
}

static struct btrfs_fs_devices *open_seed_devices(struct btrfs_fs_info *fs_info,
						  u8 *fsid)
{
	struct btrfs_fs_devices *fs_devices;
	int ret;

	lockdep_assert_held(&uuid_mutex);
	ASSERT(fsid);

	fs_devices = fs_info->fs_devices->seed;
	while (fs_devices) {
		if (!memcmp(fs_devices->fsid, fsid, BTRFS_FSID_SIZE))
			return fs_devices;

		fs_devices = fs_devices->seed;
	}

	fs_devices = find_fsid(fsid, NULL);
	if (!fs_devices) {
		if (!btrfs_test_opt(fs_info, DEGRADED))
			return ERR_PTR(-ENOENT);

		fs_devices = alloc_fs_devices(fsid, NULL);
		if (IS_ERR(fs_devices))
			return fs_devices;

		fs_devices->seeding = 1;
		fs_devices->opened = 1;
		return fs_devices;
	}

	fs_devices = clone_fs_devices(fs_devices);
	if (IS_ERR(fs_devices))
		return fs_devices;

	ret = open_fs_devices(fs_devices, FMODE_READ, fs_info->bdev_holder);
	if (ret) {
		free_fs_devices(fs_devices);
		fs_devices = ERR_PTR(ret);
		goto out;
	}

	if (!fs_devices->seeding) {
		close_fs_devices(fs_devices);
		free_fs_devices(fs_devices);
		fs_devices = ERR_PTR(-EINVAL);
		goto out;
	}

	fs_devices->seed = fs_info->fs_devices->seed;
	fs_info->fs_devices->seed = fs_devices;
out:
	return fs_devices;
}

static int read_one_dev(struct extent_buffer *leaf,
			struct btrfs_dev_item *dev_item)
{
	struct btrfs_fs_info *fs_info = leaf->fs_info;
	struct btrfs_fs_devices *fs_devices = fs_info->fs_devices;
	struct btrfs_device *device;
	u64 devid;
	int ret;
	u8 fs_uuid[BTRFS_FSID_SIZE];
	u8 dev_uuid[BTRFS_UUID_SIZE];

	devid = btrfs_device_id(leaf, dev_item);
	read_extent_buffer(leaf, dev_uuid, btrfs_device_uuid(dev_item),
			   BTRFS_UUID_SIZE);
	read_extent_buffer(leaf, fs_uuid, btrfs_device_fsid(dev_item),
			   BTRFS_FSID_SIZE);

	if (memcmp(fs_uuid, fs_devices->metadata_uuid, BTRFS_FSID_SIZE)) {
		fs_devices = open_seed_devices(fs_info, fs_uuid);
		if (IS_ERR(fs_devices))
			return PTR_ERR(fs_devices);
	}

	device = btrfs_find_device(fs_info->fs_devices, devid, dev_uuid,
				   fs_uuid, true);
	if (!device) {
		if (!btrfs_test_opt(fs_info, DEGRADED)) {
			btrfs_report_missing_device(fs_info, devid,
							dev_uuid, true);
			return -ENOENT;
		}

		device = add_missing_dev(fs_devices, devid, dev_uuid);
		if (IS_ERR(device)) {
			btrfs_err(fs_info,
				"failed to add missing dev %llu: %ld",
				devid, PTR_ERR(device));
			return PTR_ERR(device);
		}
		btrfs_report_missing_device(fs_info, devid, dev_uuid, false);
	} else {
		if (!device->bdev) {
			if (!btrfs_test_opt(fs_info, DEGRADED)) {
				btrfs_report_missing_device(fs_info,
						devid, dev_uuid, true);
				return -ENOENT;
			}
			btrfs_report_missing_device(fs_info, devid,
							dev_uuid, false);
		}

		if (!device->bdev &&
		    !test_bit(BTRFS_DEV_STATE_MISSING, &device->dev_state)) {
			/*
			 * this happens when a device that was properly setup
			 * in the device info lists suddenly goes bad.
			 * device->bdev is NULL, and so we have to set
			 * device->missing to one here
			 */
			device->fs_devices->missing_devices++;
			set_bit(BTRFS_DEV_STATE_MISSING, &device->dev_state);
		}

		/* Move the device to its own fs_devices */
		if (device->fs_devices != fs_devices) {
			ASSERT(test_bit(BTRFS_DEV_STATE_MISSING,
							&device->dev_state));

			list_move(&device->dev_list, &fs_devices->devices);
			device->fs_devices->num_devices--;
			fs_devices->num_devices++;

			device->fs_devices->missing_devices--;
			fs_devices->missing_devices++;

			device->fs_devices = fs_devices;
		}
	}

	if (device->fs_devices != fs_info->fs_devices) {
		BUG_ON(test_bit(BTRFS_DEV_STATE_WRITEABLE, &device->dev_state));
		if (device->generation !=
		    btrfs_device_generation(leaf, dev_item))
			return -EINVAL;
	}

	fill_device_from_item(leaf, dev_item, device);
	set_bit(BTRFS_DEV_STATE_IN_FS_METADATA, &device->dev_state);
	if (test_bit(BTRFS_DEV_STATE_WRITEABLE, &device->dev_state) &&
	   !test_bit(BTRFS_DEV_STATE_REPLACE_TGT, &device->dev_state)) {
		device->fs_devices->total_rw_bytes += device->total_bytes;
		atomic64_add(device->total_bytes - device->bytes_used,
				&fs_info->free_chunk_space);
	}
	ret = 0;
	return ret;
}

int btrfs_read_sys_array(struct btrfs_fs_info *fs_info)
{
	struct btrfs_root *root = fs_info->tree_root;
	struct btrfs_super_block *super_copy = fs_info->super_copy;
	struct extent_buffer *sb;
	struct btrfs_disk_key *disk_key;
	struct btrfs_chunk *chunk;
	u8 *array_ptr;
	unsigned long sb_array_offset;
	int ret = 0;
	u32 num_stripes;
	u32 array_size;
	u32 len = 0;
	u32 cur_offset;
	u64 type;
	struct btrfs_key key;

	ASSERT(BTRFS_SUPER_INFO_SIZE <= fs_info->nodesize);
	/*
	 * This will create extent buffer of nodesize, superblock size is
	 * fixed to BTRFS_SUPER_INFO_SIZE. If nodesize > sb size, this will
	 * overallocate but we can keep it as-is, only the first page is used.
	 */
	sb = btrfs_find_create_tree_block(fs_info, BTRFS_SUPER_INFO_OFFSET);
	if (IS_ERR(sb))
		return PTR_ERR(sb);
	set_extent_buffer_uptodate(sb);
	btrfs_set_buffer_lockdep_class(root->root_key.objectid, sb, 0);
	/*
	 * The sb extent buffer is artificial and just used to read the system array.
	 * set_extent_buffer_uptodate() call does not properly mark all it's
	 * pages up-to-date when the page is larger: extent does not cover the
	 * whole page and consequently check_page_uptodate does not find all
	 * the page's extents up-to-date (the hole beyond sb),
	 * write_extent_buffer then triggers a WARN_ON.
	 *
	 * Regular short extents go through mark_extent_buffer_dirty/writeback cycle,
	 * but sb spans only this function. Add an explicit SetPageUptodate call
	 * to silence the warning eg. on PowerPC 64.
	 */
	if (PAGE_SIZE > BTRFS_SUPER_INFO_SIZE)
		SetPageUptodate(sb->pages[0]);

	write_extent_buffer(sb, super_copy, 0, BTRFS_SUPER_INFO_SIZE);
	array_size = btrfs_super_sys_array_size(super_copy);

	array_ptr = super_copy->sys_chunk_array;
	sb_array_offset = offsetof(struct btrfs_super_block, sys_chunk_array);
	cur_offset = 0;

	while (cur_offset < array_size) {
		disk_key = (struct btrfs_disk_key *)array_ptr;
		len = sizeof(*disk_key);
		if (cur_offset + len > array_size)
			goto out_short_read;

		btrfs_disk_key_to_cpu(&key, disk_key);

		array_ptr += len;
		sb_array_offset += len;
		cur_offset += len;

		if (key.type == BTRFS_CHUNK_ITEM_KEY) {
			chunk = (struct btrfs_chunk *)sb_array_offset;
			/*
			 * At least one btrfs_chunk with one stripe must be
			 * present, exact stripe count check comes afterwards
			 */
			len = btrfs_chunk_item_size(1);
			if (cur_offset + len > array_size)
				goto out_short_read;

			num_stripes = btrfs_chunk_num_stripes(sb, chunk);
			if (!num_stripes) {
				btrfs_err(fs_info,
					"invalid number of stripes %u in sys_array at offset %u",
					num_stripes, cur_offset);
				ret = -EIO;
				break;
			}

			type = btrfs_chunk_type(sb, chunk);
			if ((type & BTRFS_BLOCK_GROUP_SYSTEM) == 0) {
				btrfs_err(fs_info,
			    "invalid chunk type %llu in sys_array at offset %u",
					type, cur_offset);
				ret = -EIO;
				break;
			}

			len = btrfs_chunk_item_size(num_stripes);
			if (cur_offset + len > array_size)
				goto out_short_read;

			ret = read_one_chunk(&key, sb, chunk);
			if (ret)
				break;
		} else {
			btrfs_err(fs_info,
			    "unexpected item type %u in sys_array at offset %u",
				  (u32)key.type, cur_offset);
			ret = -EIO;
			break;
		}
		array_ptr += len;
		sb_array_offset += len;
		cur_offset += len;
	}
	clear_extent_buffer_uptodate(sb);
	free_extent_buffer_stale(sb);
	return ret;

out_short_read:
	btrfs_err(fs_info, "sys_array too short to read %u bytes at offset %u",
			len, cur_offset);
	clear_extent_buffer_uptodate(sb);
	free_extent_buffer_stale(sb);
	return -EIO;
}

/*
 * Check if all chunks in the fs are OK for read-write degraded mount
 *
 * If the @failing_dev is specified, it's accounted as missing.
 *
 * Return true if all chunks meet the minimal RW mount requirements.
 * Return false if any chunk doesn't meet the minimal RW mount requirements.
 */
bool btrfs_check_rw_degradable(struct btrfs_fs_info *fs_info,
					struct btrfs_device *failing_dev)
{
	struct extent_map_tree *map_tree = &fs_info->mapping_tree;
	struct extent_map *em;
	u64 next_start = 0;
	bool ret = true;

	read_lock(&map_tree->lock);
	em = lookup_extent_mapping(map_tree, 0, (u64)-1);
	read_unlock(&map_tree->lock);
	/* No chunk at all? Return false anyway */
	if (!em) {
		ret = false;
		goto out;
	}
	while (em) {
		struct map_lookup *map;
		int missing = 0;
		int max_tolerated;
		int i;

		map = em->map_lookup;
		max_tolerated =
			btrfs_get_num_tolerated_disk_barrier_failures(
					map->type);
		for (i = 0; i < map->num_stripes; i++) {
			struct btrfs_device *dev = map->stripes[i].dev;

			if (!dev || !dev->bdev ||
			    test_bit(BTRFS_DEV_STATE_MISSING, &dev->dev_state) ||
			    dev->last_flush_error)
				missing++;
			else if (failing_dev && failing_dev == dev)
				missing++;
		}
		if (missing > max_tolerated) {
			if (!failing_dev)
				btrfs_warn(fs_info,
	"chunk %llu missing %d devices, max tolerance is %d for writable mount",
				   em->start, missing, max_tolerated);
			free_extent_map(em);
			ret = false;
			goto out;
		}
		next_start = extent_map_end(em);
		free_extent_map(em);

		read_lock(&map_tree->lock);
		em = lookup_extent_mapping(map_tree, next_start,
					   (u64)(-1) - next_start);
		read_unlock(&map_tree->lock);
	}
out:
	return ret;
}

int btrfs_read_chunk_tree(struct btrfs_fs_info *fs_info)
{
	struct btrfs_root *root = fs_info->chunk_root;
	struct btrfs_path *path;
	struct extent_buffer *leaf;
	struct btrfs_key key;
	struct btrfs_key found_key;
	int ret;
	int slot;
	u64 total_dev = 0;

	path = btrfs_alloc_path();
	if (!path)
		return -ENOMEM;

	/*
	 * uuid_mutex is needed only if we are mounting a sprout FS
	 * otherwise we don't need it.
	 */
	mutex_lock(&uuid_mutex);
	mutex_lock(&fs_info->chunk_mutex);

	/*
	 * Read all device items, and then all the chunk items. All
	 * device items are found before any chunk item (their object id
	 * is smaller than the lowest possible object id for a chunk
	 * item - BTRFS_FIRST_CHUNK_TREE_OBJECTID).
	 */
	key.objectid = BTRFS_DEV_ITEMS_OBJECTID;
	key.offset = 0;
	key.type = 0;
	ret = btrfs_search_slot(NULL, root, &key, path, 0, 0);
	if (ret < 0)
		goto error;
	while (1) {
		leaf = path->nodes[0];
		slot = path->slots[0];
		if (slot >= btrfs_header_nritems(leaf)) {
			ret = btrfs_next_leaf(root, path);
			if (ret == 0)
				continue;
			if (ret < 0)
				goto error;
			break;
		}
		btrfs_item_key_to_cpu(leaf, &found_key, slot);
		if (found_key.type == BTRFS_DEV_ITEM_KEY) {
			struct btrfs_dev_item *dev_item;
			dev_item = btrfs_item_ptr(leaf, slot,
						  struct btrfs_dev_item);
			ret = read_one_dev(leaf, dev_item);
			if (ret)
				goto error;
			total_dev++;
		} else if (found_key.type == BTRFS_CHUNK_ITEM_KEY) {
			struct btrfs_chunk *chunk;
			chunk = btrfs_item_ptr(leaf, slot, struct btrfs_chunk);
			ret = read_one_chunk(&found_key, leaf, chunk);
			if (ret)
				goto error;
		}
		path->slots[0]++;
	}

	/*
	 * After loading chunk tree, we've got all device information,
	 * do another round of validation checks.
	 */
	if (total_dev != fs_info->fs_devices->total_devices) {
		btrfs_err(fs_info,
	   "super_num_devices %llu mismatch with num_devices %llu found here",
			  btrfs_super_num_devices(fs_info->super_copy),
			  total_dev);
		ret = -EINVAL;
		goto error;
	}
	if (btrfs_super_total_bytes(fs_info->super_copy) <
	    fs_info->fs_devices->total_rw_bytes) {
		btrfs_err(fs_info,
	"super_total_bytes %llu mismatch with fs_devices total_rw_bytes %llu",
			  btrfs_super_total_bytes(fs_info->super_copy),
			  fs_info->fs_devices->total_rw_bytes);
		ret = -EINVAL;
		goto error;
	}
	ret = 0;
error:
	mutex_unlock(&fs_info->chunk_mutex);
	mutex_unlock(&uuid_mutex);

	btrfs_free_path(path);
	return ret;
}

void btrfs_init_devices_late(struct btrfs_fs_info *fs_info)
{
	struct btrfs_fs_devices *fs_devices = fs_info->fs_devices;
	struct btrfs_device *device;

	while (fs_devices) {
		mutex_lock(&fs_devices->device_list_mutex);
		list_for_each_entry(device, &fs_devices->devices, dev_list)
			device->fs_info = fs_info;
		mutex_unlock(&fs_devices->device_list_mutex);

		fs_devices = fs_devices->seed;
	}
}

static void __btrfs_reset_dev_stats(struct btrfs_device *dev)
{
	int i;

	for (i = 0; i < BTRFS_DEV_STAT_VALUES_MAX; i++)
		btrfs_dev_stat_reset(dev, i);
}

int btrfs_init_dev_stats(struct btrfs_fs_info *fs_info)
{
	struct btrfs_key key;
	struct btrfs_key found_key;
	struct btrfs_root *dev_root = fs_info->dev_root;
	struct btrfs_fs_devices *fs_devices = fs_info->fs_devices;
	struct extent_buffer *eb;
	int slot;
	int ret = 0;
	struct btrfs_device *device;
	struct btrfs_path *path = NULL;
	int i;

	path = btrfs_alloc_path();
	if (!path) {
		ret = -ENOMEM;
		goto out;
	}

	mutex_lock(&fs_devices->device_list_mutex);
	list_for_each_entry(device, &fs_devices->devices, dev_list) {
		int item_size;
		struct btrfs_dev_stats_item *ptr;

		key.objectid = BTRFS_DEV_STATS_OBJECTID;
		key.type = BTRFS_PERSISTENT_ITEM_KEY;
		key.offset = device->devid;
		ret = btrfs_search_slot(NULL, dev_root, &key, path, 0, 0);
		if (ret) {
			__btrfs_reset_dev_stats(device);
			device->dev_stats_valid = 1;
			btrfs_release_path(path);
			continue;
		}
		slot = path->slots[0];
		eb = path->nodes[0];
		btrfs_item_key_to_cpu(eb, &found_key, slot);
		item_size = btrfs_item_size_nr(eb, slot);

		ptr = btrfs_item_ptr(eb, slot,
				     struct btrfs_dev_stats_item);

		for (i = 0; i < BTRFS_DEV_STAT_VALUES_MAX; i++) {
			if (item_size >= (1 + i) * sizeof(__le64))
				btrfs_dev_stat_set(device, i,
					btrfs_dev_stats_value(eb, ptr, i));
			else
				btrfs_dev_stat_reset(device, i);
		}

		device->dev_stats_valid = 1;
		btrfs_dev_stat_print_on_load(device);
		btrfs_release_path(path);
	}
	mutex_unlock(&fs_devices->device_list_mutex);

out:
	btrfs_free_path(path);
	return ret < 0 ? ret : 0;
}

static int update_dev_stat_item(struct btrfs_trans_handle *trans,
				struct btrfs_device *device)
{
	struct btrfs_fs_info *fs_info = trans->fs_info;
	struct btrfs_root *dev_root = fs_info->dev_root;
	struct btrfs_path *path;
	struct btrfs_key key;
	struct extent_buffer *eb;
	struct btrfs_dev_stats_item *ptr;
	int ret;
	int i;

	key.objectid = BTRFS_DEV_STATS_OBJECTID;
	key.type = BTRFS_PERSISTENT_ITEM_KEY;
	key.offset = device->devid;

	path = btrfs_alloc_path();
	if (!path)
		return -ENOMEM;
	ret = btrfs_search_slot(trans, dev_root, &key, path, -1, 1);
	if (ret < 0) {
		btrfs_warn_in_rcu(fs_info,
			"error %d while searching for dev_stats item for device %s",
			      ret, rcu_str_deref(device->name));
		goto out;
	}

	if (ret == 0 &&
	    btrfs_item_size_nr(path->nodes[0], path->slots[0]) < sizeof(*ptr)) {
		/* need to delete old one and insert a new one */
		ret = btrfs_del_item(trans, dev_root, path);
		if (ret != 0) {
			btrfs_warn_in_rcu(fs_info,
				"delete too small dev_stats item for device %s failed %d",
				      rcu_str_deref(device->name), ret);
			goto out;
		}
		ret = 1;
	}

	if (ret == 1) {
		/* need to insert a new item */
		btrfs_release_path(path);
		ret = btrfs_insert_empty_item(trans, dev_root, path,
					      &key, sizeof(*ptr));
		if (ret < 0) {
			btrfs_warn_in_rcu(fs_info,
				"insert dev_stats item for device %s failed %d",
				rcu_str_deref(device->name), ret);
			goto out;
		}
	}

	eb = path->nodes[0];
	ptr = btrfs_item_ptr(eb, path->slots[0], struct btrfs_dev_stats_item);
	for (i = 0; i < BTRFS_DEV_STAT_VALUES_MAX; i++)
		btrfs_set_dev_stats_value(eb, ptr, i,
					  btrfs_dev_stat_read(device, i));
	btrfs_mark_buffer_dirty(eb);

out:
	btrfs_free_path(path);
	return ret;
}

/*
 * called from commit_transaction. Writes all changed device stats to disk.
 */
int btrfs_run_dev_stats(struct btrfs_trans_handle *trans)
{
	struct btrfs_fs_info *fs_info = trans->fs_info;
	struct btrfs_fs_devices *fs_devices = fs_info->fs_devices;
	struct btrfs_device *device;
	int stats_cnt;
	int ret = 0;

	mutex_lock(&fs_devices->device_list_mutex);
	list_for_each_entry(device, &fs_devices->devices, dev_list) {
		stats_cnt = atomic_read(&device->dev_stats_ccnt);
		if (!device->dev_stats_valid || stats_cnt == 0)
			continue;


		/*
		 * There is a LOAD-LOAD control dependency between the value of
		 * dev_stats_ccnt and updating the on-disk values which requires
		 * reading the in-memory counters. Such control dependencies
		 * require explicit read memory barriers.
		 *
		 * This memory barriers pairs with smp_mb__before_atomic in
		 * btrfs_dev_stat_inc/btrfs_dev_stat_set and with the full
		 * barrier implied by atomic_xchg in
		 * btrfs_dev_stats_read_and_reset
		 */
		smp_rmb();

		ret = update_dev_stat_item(trans, device);
		if (!ret)
			atomic_sub(stats_cnt, &device->dev_stats_ccnt);
	}
	mutex_unlock(&fs_devices->device_list_mutex);

	return ret;
}

void btrfs_dev_stat_inc_and_print(struct btrfs_device *dev, int index)
{
	btrfs_dev_stat_inc(dev, index);
	btrfs_dev_stat_print_on_error(dev);
}

static void btrfs_dev_stat_print_on_error(struct btrfs_device *dev)
{
	if (!dev->dev_stats_valid)
		return;
	btrfs_err_rl_in_rcu(dev->fs_info,
		"bdev %s errs: wr %u, rd %u, flush %u, corrupt %u, gen %u",
			   rcu_str_deref(dev->name),
			   btrfs_dev_stat_read(dev, BTRFS_DEV_STAT_WRITE_ERRS),
			   btrfs_dev_stat_read(dev, BTRFS_DEV_STAT_READ_ERRS),
			   btrfs_dev_stat_read(dev, BTRFS_DEV_STAT_FLUSH_ERRS),
			   btrfs_dev_stat_read(dev, BTRFS_DEV_STAT_CORRUPTION_ERRS),
			   btrfs_dev_stat_read(dev, BTRFS_DEV_STAT_GENERATION_ERRS));
}

static void btrfs_dev_stat_print_on_load(struct btrfs_device *dev)
{
	int i;

	for (i = 0; i < BTRFS_DEV_STAT_VALUES_MAX; i++)
		if (btrfs_dev_stat_read(dev, i) != 0)
			break;
	if (i == BTRFS_DEV_STAT_VALUES_MAX)
		return; /* all values == 0, suppress message */

	btrfs_info_in_rcu(dev->fs_info,
		"bdev %s errs: wr %u, rd %u, flush %u, corrupt %u, gen %u",
	       rcu_str_deref(dev->name),
	       btrfs_dev_stat_read(dev, BTRFS_DEV_STAT_WRITE_ERRS),
	       btrfs_dev_stat_read(dev, BTRFS_DEV_STAT_READ_ERRS),
	       btrfs_dev_stat_read(dev, BTRFS_DEV_STAT_FLUSH_ERRS),
	       btrfs_dev_stat_read(dev, BTRFS_DEV_STAT_CORRUPTION_ERRS),
	       btrfs_dev_stat_read(dev, BTRFS_DEV_STAT_GENERATION_ERRS));
}

int btrfs_get_dev_stats(struct btrfs_fs_info *fs_info,
			struct btrfs_ioctl_get_dev_stats *stats)
{
	struct btrfs_device *dev;
	struct btrfs_fs_devices *fs_devices = fs_info->fs_devices;
	int i;

	mutex_lock(&fs_devices->device_list_mutex);
	dev = btrfs_find_device(fs_info->fs_devices, stats->devid, NULL, NULL,
				true);
	mutex_unlock(&fs_devices->device_list_mutex);

	if (!dev) {
		btrfs_warn(fs_info, "get dev_stats failed, device not found");
		return -ENODEV;
	} else if (!dev->dev_stats_valid) {
		btrfs_warn(fs_info, "get dev_stats failed, not yet valid");
		return -ENODEV;
	} else if (stats->flags & BTRFS_DEV_STATS_RESET) {
		for (i = 0; i < BTRFS_DEV_STAT_VALUES_MAX; i++) {
			if (stats->nr_items > i)
				stats->values[i] =
					btrfs_dev_stat_read_and_reset(dev, i);
			else
				btrfs_dev_stat_reset(dev, i);
		}
	} else {
		for (i = 0; i < BTRFS_DEV_STAT_VALUES_MAX; i++)
			if (stats->nr_items > i)
				stats->values[i] = btrfs_dev_stat_read(dev, i);
	}
	if (stats->nr_items > BTRFS_DEV_STAT_VALUES_MAX)
		stats->nr_items = BTRFS_DEV_STAT_VALUES_MAX;
	return 0;
}

void btrfs_scratch_superblocks(struct block_device *bdev, const char *device_path)
{
	struct buffer_head *bh;
	struct btrfs_super_block *disk_super;
	int copy_num;

	if (!bdev)
		return;

	for (copy_num = 0; copy_num < BTRFS_SUPER_MIRROR_MAX;
		copy_num++) {

		if (btrfs_read_dev_one_super(bdev, copy_num, &bh))
			continue;

		disk_super = (struct btrfs_super_block *)bh->b_data;

		memset(&disk_super->magic, 0, sizeof(disk_super->magic));
		set_buffer_dirty(bh);
		sync_dirty_buffer(bh);
		brelse(bh);
	}

	/* Notify udev that device has changed */
	btrfs_kobject_uevent(bdev, KOBJ_CHANGE);

	/* Update ctime/mtime for device path for libblkid */
	update_dev_time(device_path);
}

/*
 * Update the size and bytes used for each device where it changed.  This is
 * delayed since we would otherwise get errors while writing out the
 * superblocks.
 *
 * Must be invoked during transaction commit.
 */
void btrfs_commit_device_sizes(struct btrfs_transaction *trans)
{
	struct btrfs_device *curr, *next;

	ASSERT(trans->state == TRANS_STATE_COMMIT_DOING);

	if (list_empty(&trans->dev_update_list))
		return;

	/*
	 * We don't need the device_list_mutex here.  This list is owned by the
	 * transaction and the transaction must complete before the device is
	 * released.
	 */
	mutex_lock(&trans->fs_info->chunk_mutex);
	list_for_each_entry_safe(curr, next, &trans->dev_update_list,
				 post_commit_list) {
		list_del_init(&curr->post_commit_list);
		curr->commit_total_bytes = curr->disk_total_bytes;
		curr->commit_bytes_used = curr->bytes_used;
	}
	mutex_unlock(&trans->fs_info->chunk_mutex);
}

void btrfs_set_fs_info_ptr(struct btrfs_fs_info *fs_info)
{
	struct btrfs_fs_devices *fs_devices = fs_info->fs_devices;
	while (fs_devices) {
		fs_devices->fs_info = fs_info;
		fs_devices = fs_devices->seed;
	}
}

void btrfs_reset_fs_info_ptr(struct btrfs_fs_info *fs_info)
{
	struct btrfs_fs_devices *fs_devices = fs_info->fs_devices;
	while (fs_devices) {
		fs_devices->fs_info = NULL;
		fs_devices = fs_devices->seed;
	}
}

/*
 * Multiplicity factor for simple profiles: DUP, RAID1-like and RAID10.
 */
int btrfs_bg_type_to_factor(u64 flags)
{
	const int index = btrfs_bg_flags_to_raid_index(flags);

	return btrfs_raid_array[index].ncopies;
}



static int verify_one_dev_extent(struct btrfs_fs_info *fs_info,
				 u64 chunk_offset, u64 devid,
				 u64 physical_offset, u64 physical_len)
{
	struct extent_map_tree *em_tree = &fs_info->mapping_tree;
	struct extent_map *em;
	struct map_lookup *map;
	struct btrfs_device *dev;
	u64 stripe_len;
	bool found = false;
	int ret = 0;
	int i;

	read_lock(&em_tree->lock);
	em = lookup_extent_mapping(em_tree, chunk_offset, 1);
	read_unlock(&em_tree->lock);

	if (!em) {
		btrfs_err(fs_info,
"dev extent physical offset %llu on devid %llu doesn't have corresponding chunk",
			  physical_offset, devid);
		ret = -EUCLEAN;
		goto out;
	}

	map = em->map_lookup;
	stripe_len = calc_stripe_length(map->type, em->len, map->num_stripes);
	if (physical_len != stripe_len) {
		btrfs_err(fs_info,
"dev extent physical offset %llu on devid %llu length doesn't match chunk %llu, have %llu expect %llu",
			  physical_offset, devid, em->start, physical_len,
			  stripe_len);
		ret = -EUCLEAN;
		goto out;
	}

	for (i = 0; i < map->num_stripes; i++) {
		if (map->stripes[i].dev->devid == devid &&
		    map->stripes[i].physical == physical_offset) {
			found = true;
			if (map->verified_stripes >= map->num_stripes) {
				btrfs_err(fs_info,
				"too many dev extents for chunk %llu found",
					  em->start);
				ret = -EUCLEAN;
				goto out;
			}
			map->verified_stripes++;
			break;
		}
	}
	if (!found) {
		btrfs_err(fs_info,
	"dev extent physical offset %llu devid %llu has no corresponding chunk",
			physical_offset, devid);
		ret = -EUCLEAN;
	}

	/* Make sure no dev extent is beyond device bondary */
	dev = btrfs_find_device(fs_info->fs_devices, devid, NULL, NULL, true);
	if (!dev) {
		btrfs_err(fs_info, "failed to find devid %llu", devid);
		ret = -EUCLEAN;
		goto out;
	}

	/* It's possible this device is a dummy for seed device */
	if (dev->disk_total_bytes == 0) {
		dev = btrfs_find_device(fs_info->fs_devices->seed, devid, NULL,
					NULL, false);
		if (!dev) {
			btrfs_err(fs_info, "failed to find seed devid %llu",
				  devid);
			ret = -EUCLEAN;
			goto out;
		}
	}

	if (physical_offset + physical_len > dev->disk_total_bytes) {
		btrfs_err(fs_info,
"dev extent devid %llu physical offset %llu len %llu is beyond device boundary %llu",
			  devid, physical_offset, physical_len,
			  dev->disk_total_bytes);
		ret = -EUCLEAN;
		goto out;
	}
out:
	free_extent_map(em);
	return ret;
}

static int verify_chunk_dev_extent_mapping(struct btrfs_fs_info *fs_info)
{
	struct extent_map_tree *em_tree = &fs_info->mapping_tree;
	struct extent_map *em;
	struct rb_node *node;
	int ret = 0;

	read_lock(&em_tree->lock);
	for (node = rb_first_cached(&em_tree->map); node; node = rb_next(node)) {
		em = rb_entry(node, struct extent_map, rb_node);
		if (em->map_lookup->num_stripes !=
		    em->map_lookup->verified_stripes) {
			btrfs_err(fs_info,
			"chunk %llu has missing dev extent, have %d expect %d",
				  em->start, em->map_lookup->verified_stripes,
				  em->map_lookup->num_stripes);
			ret = -EUCLEAN;
			goto out;
		}
	}
out:
	read_unlock(&em_tree->lock);
	return ret;
}

/*
 * Ensure that all dev extents are mapped to correct chunk, otherwise
 * later chunk allocation/free would cause unexpected behavior.
 *
 * NOTE: This will iterate through the whole device tree, which should be of
 * the same size level as the chunk tree.  This slightly increases mount time.
 */
int btrfs_verify_dev_extents(struct btrfs_fs_info *fs_info)
{
	struct btrfs_path *path;
	struct btrfs_root *root = fs_info->dev_root;
	struct btrfs_key key;
	u64 prev_devid = 0;
	u64 prev_dev_ext_end = 0;
	int ret = 0;

	key.objectid = 1;
	key.type = BTRFS_DEV_EXTENT_KEY;
	key.offset = 0;

	path = btrfs_alloc_path();
	if (!path)
		return -ENOMEM;

	path->reada = READA_FORWARD;
	ret = btrfs_search_slot(NULL, root, &key, path, 0, 0);
	if (ret < 0)
		goto out;

	if (path->slots[0] >= btrfs_header_nritems(path->nodes[0])) {
		ret = btrfs_next_item(root, path);
		if (ret < 0)
			goto out;
		/* No dev extents at all? Not good */
		if (ret > 0) {
			ret = -EUCLEAN;
			goto out;
		}
	}
	while (1) {
		struct extent_buffer *leaf = path->nodes[0];
		struct btrfs_dev_extent *dext;
		int slot = path->slots[0];
		u64 chunk_offset;
		u64 physical_offset;
		u64 physical_len;
		u64 devid;

		btrfs_item_key_to_cpu(leaf, &key, slot);
		if (key.type != BTRFS_DEV_EXTENT_KEY)
			break;
		devid = key.objectid;
		physical_offset = key.offset;

		dext = btrfs_item_ptr(leaf, slot, struct btrfs_dev_extent);
		chunk_offset = btrfs_dev_extent_chunk_offset(leaf, dext);
		physical_len = btrfs_dev_extent_length(leaf, dext);

		/* Check if this dev extent overlaps with the previous one */
		if (devid == prev_devid && physical_offset < prev_dev_ext_end) {
			btrfs_err(fs_info,
"dev extent devid %llu physical offset %llu overlap with previous dev extent end %llu",
				  devid, physical_offset, prev_dev_ext_end);
			ret = -EUCLEAN;
			goto out;
		}

		ret = verify_one_dev_extent(fs_info, chunk_offset, devid,
					    physical_offset, physical_len);
		if (ret < 0)
			goto out;
		prev_devid = devid;
		prev_dev_ext_end = physical_offset + physical_len;

		ret = btrfs_next_item(root, path);
		if (ret < 0)
			goto out;
		if (ret > 0) {
			ret = 0;
			break;
		}
	}

	/* Ensure all chunks have corresponding dev extents */
	ret = verify_chunk_dev_extent_mapping(fs_info);
out:
	btrfs_free_path(path);
	return ret;
}

/*
 * Check whether the given block group or device is pinned by any inode being
 * used as a swapfile.
 */
bool btrfs_pinned_by_swapfile(struct btrfs_fs_info *fs_info, void *ptr)
{
	struct btrfs_swapfile_pin *sp;
	struct rb_node *node;

	spin_lock(&fs_info->swapfile_pins_lock);
	node = fs_info->swapfile_pins.rb_node;
	while (node) {
		sp = rb_entry(node, struct btrfs_swapfile_pin, node);
		if (ptr < sp->ptr)
			node = node->rb_left;
		else if (ptr > sp->ptr)
			node = node->rb_right;
		else
			break;
	}
	spin_unlock(&fs_info->swapfile_pins_lock);
	return node != NULL;
}<|MERGE_RESOLUTION|>--- conflicted
+++ resolved
@@ -5941,10 +5941,7 @@
 	u64 stripe_len;
 	u64 raid56_full_stripe_start = (u64)-1;
 	int data_stripes;
-<<<<<<< HEAD
-=======
 	int ret = 0;
->>>>>>> ff42df49
 
 	ASSERT(op != BTRFS_MAP_DISCARD);
 
@@ -5965,13 +5962,8 @@
 		btrfs_crit(fs_info,
 "stripe math has gone wrong, stripe_offset=%llu offset=%llu start=%llu logical=%llu stripe_len=%llu",
 			stripe_offset, offset, em->start, logical, stripe_len);
-<<<<<<< HEAD
-		free_extent_map(em);
-		return -EINVAL;
-=======
 		ret = -EINVAL;
 		goto out;
->>>>>>> ff42df49
 	}
 
 	/* stripe_offset is the offset of this block in its stripe */
@@ -6018,14 +6010,10 @@
 	io_geom->stripe_offset = stripe_offset;
 	io_geom->raid56_stripe_offset = raid56_full_stripe_start;
 
-<<<<<<< HEAD
-	return 0;
-=======
 out:
 	/* once for us */
 	free_extent_map(em);
 	return ret;
->>>>>>> ff42df49
 }
 
 static int __btrfs_map_block(struct btrfs_fs_info *fs_info,
