/*
 *  boot.c - Architecture-Specific Low-Level ACPI Boot Support
 *
 *  Copyright (C) 2001, 2002 Paul Diefenbaugh <paul.s.diefenbaugh@intel.com>
 *  Copyright (C) 2001 Jun Nakajima <jun.nakajima@intel.com>
 *
 * ~~~~~~~~~~~~~~~~~~~~~~~~~~~~~~~~~~~~~~~~~~~~~~~~~~~~~~~~~~~~~~~~~~~~~~~~~~
 *
 *  This program is free software; you can redistribute it and/or modify
 *  it under the terms of the GNU General Public License as published by
 *  the Free Software Foundation; either version 2 of the License, or
 *  (at your option) any later version.
 *
 *  This program is distributed in the hope that it will be useful,
 *  but WITHOUT ANY WARRANTY; without even the implied warranty of
 *  MERCHANTABILITY or FITNESS FOR A PARTICULAR PURPOSE.  See the
 *  GNU General Public License for more details.
 *
 *  You should have received a copy of the GNU General Public License
 *  along with this program; if not, write to the Free Software
 *  Foundation, Inc., 59 Temple Place, Suite 330, Boston, MA  02111-1307  USA
 *
 * ~~~~~~~~~~~~~~~~~~~~~~~~~~~~~~~~~~~~~~~~~~~~~~~~~~~~~~~~~~~~~~~~~~~~~~~~~~
 */

#include <linux/init.h>
#include <linux/acpi.h>
#include <linux/acpi_pmtmr.h>
#include <linux/efi.h>
#include <linux/cpumask.h>
#include <linux/module.h>
#include <linux/dmi.h>
#include <linux/irq.h>
#include <linux/irqdomain.h>
#include <linux/slab.h>
#include <linux/bootmem.h>
#include <linux/ioport.h>
#include <linux/pci.h>

#include <asm/pci_x86.h>
#include <asm/pgtable.h>
#include <asm/io_apic.h>
#include <asm/apic.h>
#include <asm/io.h>
#include <asm/mpspec.h>
#include <asm/smp.h>
#include <asm/i8259.h>

#include "sleep.h" /* To include x86_acpi_suspend_lowlevel */
static int __initdata acpi_force = 0;
int acpi_disabled;
EXPORT_SYMBOL(acpi_disabled);

#ifdef	CONFIG_X86_64
# include <asm/proto.h>
#endif				/* X86 */

#define PREFIX			"ACPI: "

int acpi_noirq;				/* skip ACPI IRQ initialization */
int acpi_pci_disabled;		/* skip ACPI PCI scan and IRQ initialization */
EXPORT_SYMBOL(acpi_pci_disabled);

int acpi_lapic;
int acpi_ioapic;
int acpi_strict;
int acpi_disable_cmcff;

u8 acpi_sci_flags __initdata;
int acpi_sci_override_gsi __initdata;
int acpi_skip_timer_override __initdata;
int acpi_use_timer_override __initdata;
int acpi_fix_pin2_polarity __initdata;

#ifdef CONFIG_X86_LOCAL_APIC
static u64 acpi_lapic_addr __initdata = APIC_DEFAULT_PHYS_BASE;
#endif

/*
 * Locks related to IOAPIC hotplug
 * Hotplug side:
 *	->device_hotplug_lock
 *		->acpi_ioapic_lock
 *			->ioapic_lock
 * Interrupt mapping side:
 *	->acpi_ioapic_lock
 *		->ioapic_mutex
 *			->ioapic_lock
 */
static DEFINE_MUTEX(acpi_ioapic_lock);

/* --------------------------------------------------------------------------
                              Boot-time Configuration
   -------------------------------------------------------------------------- */

/*
 * The default interrupt routing model is PIC (8259).  This gets
 * overridden if IOAPICs are enumerated (below).
 */
enum acpi_irq_model_id acpi_irq_model = ACPI_IRQ_MODEL_PIC;


/*
 * ISA irqs by default are the first 16 gsis but can be
 * any gsi as specified by an interrupt source override.
 */
static u32 isa_irq_to_gsi[NR_IRQS_LEGACY] __read_mostly = {
	0, 1, 2, 3, 4, 5, 6, 7, 8, 9, 10, 11, 12, 13, 14, 15
};

#define	ACPI_INVALID_GSI		INT_MIN

/*
 * This is just a simple wrapper around early_ioremap(),
 * with sanity checks for phys == 0 and size == 0.
 */
char *__init __acpi_map_table(unsigned long phys, unsigned long size)
{

	if (!phys || !size)
		return NULL;

	return early_ioremap(phys, size);
}

void __init __acpi_unmap_table(char *map, unsigned long size)
{
	if (!map || !size)
		return;

	early_iounmap(map, size);
}

#ifdef CONFIG_X86_LOCAL_APIC
static int __init acpi_parse_madt(struct acpi_table_header *table)
{
	struct acpi_table_madt *madt = NULL;

	if (!cpu_has_apic)
		return -EINVAL;

	madt = (struct acpi_table_madt *)table;
	if (!madt) {
		printk(KERN_WARNING PREFIX "Unable to map MADT\n");
		return -ENODEV;
	}

	if (madt->address) {
		acpi_lapic_addr = (u64) madt->address;

		printk(KERN_DEBUG PREFIX "Local APIC address 0x%08x\n",
		       madt->address);
	}

	default_acpi_madt_oem_check(madt->header.oem_id,
				    madt->header.oem_table_id);

	return 0;
}

/**
 * acpi_register_lapic - register a local apic and generates a logic cpu number
 * @id: local apic id to register
 * @enabled: this cpu is enabled or not
 *
 * Returns the logic cpu number which maps to the local apic
 */
static int acpi_register_lapic(int id, u8 enabled)
{
	unsigned int ver = 0;

	if (id >= MAX_LOCAL_APIC) {
		printk(KERN_INFO PREFIX "skipped apicid that is too big\n");
		return -EINVAL;
	}

	if (!enabled) {
		++disabled_cpus;
		return -EINVAL;
	}

	if (boot_cpu_physical_apicid != -1U)
		ver = apic_version[boot_cpu_physical_apicid];

	return generic_processor_info(id, ver);
}

static int __init
acpi_parse_x2apic(struct acpi_subtable_header *header, const unsigned long end)
{
	struct acpi_madt_local_x2apic *processor = NULL;
	int apic_id;
	u8 enabled;

	processor = (struct acpi_madt_local_x2apic *)header;

	if (BAD_MADT_ENTRY(processor, end))
		return -EINVAL;

	acpi_table_print_madt_entry(header);

	apic_id = processor->local_apic_id;
	enabled = processor->lapic_flags & ACPI_MADT_ENABLED;
#ifdef CONFIG_X86_X2APIC
	/*
	 * We need to register disabled CPU as well to permit
	 * counting disabled CPUs. This allows us to size
	 * cpus_possible_map more accurately, to permit
	 * to not preallocating memory for all NR_CPUS
	 * when we use CPU hotplug.
	 */
	if (!apic->apic_id_valid(apic_id) && enabled)
		printk(KERN_WARNING PREFIX "x2apic entry ignored\n");
	else
		acpi_register_lapic(apic_id, enabled);
#else
	printk(KERN_WARNING PREFIX "x2apic entry ignored\n");
#endif

	return 0;
}

static int __init
acpi_parse_lapic(struct acpi_subtable_header * header, const unsigned long end)
{
	struct acpi_madt_local_apic *processor = NULL;

	processor = (struct acpi_madt_local_apic *)header;

	if (BAD_MADT_ENTRY(processor, end))
		return -EINVAL;

	acpi_table_print_madt_entry(header);

	/*
	 * We need to register disabled CPU as well to permit
	 * counting disabled CPUs. This allows us to size
	 * cpus_possible_map more accurately, to permit
	 * to not preallocating memory for all NR_CPUS
	 * when we use CPU hotplug.
	 */
	acpi_register_lapic(processor->id,	/* APIC ID */
			    processor->lapic_flags & ACPI_MADT_ENABLED);

	return 0;
}

static int __init
acpi_parse_sapic(struct acpi_subtable_header *header, const unsigned long end)
{
	struct acpi_madt_local_sapic *processor = NULL;

	processor = (struct acpi_madt_local_sapic *)header;

	if (BAD_MADT_ENTRY(processor, end))
		return -EINVAL;

	acpi_table_print_madt_entry(header);

	acpi_register_lapic((processor->id << 8) | processor->eid,/* APIC ID */
			    processor->lapic_flags & ACPI_MADT_ENABLED);

	return 0;
}

static int __init
acpi_parse_lapic_addr_ovr(struct acpi_subtable_header * header,
			  const unsigned long end)
{
	struct acpi_madt_local_apic_override *lapic_addr_ovr = NULL;

	lapic_addr_ovr = (struct acpi_madt_local_apic_override *)header;

	if (BAD_MADT_ENTRY(lapic_addr_ovr, end))
		return -EINVAL;

	acpi_lapic_addr = lapic_addr_ovr->address;

	return 0;
}

static int __init
acpi_parse_x2apic_nmi(struct acpi_subtable_header *header,
		      const unsigned long end)
{
	struct acpi_madt_local_x2apic_nmi *x2apic_nmi = NULL;

	x2apic_nmi = (struct acpi_madt_local_x2apic_nmi *)header;

	if (BAD_MADT_ENTRY(x2apic_nmi, end))
		return -EINVAL;

	acpi_table_print_madt_entry(header);

	if (x2apic_nmi->lint != 1)
		printk(KERN_WARNING PREFIX "NMI not connected to LINT 1!\n");

	return 0;
}

static int __init
acpi_parse_lapic_nmi(struct acpi_subtable_header * header, const unsigned long end)
{
	struct acpi_madt_local_apic_nmi *lapic_nmi = NULL;

	lapic_nmi = (struct acpi_madt_local_apic_nmi *)header;

	if (BAD_MADT_ENTRY(lapic_nmi, end))
		return -EINVAL;

	acpi_table_print_madt_entry(header);

	if (lapic_nmi->lint != 1)
		printk(KERN_WARNING PREFIX "NMI not connected to LINT 1!\n");

	return 0;
}

#endif				/*CONFIG_X86_LOCAL_APIC */

#ifdef CONFIG_X86_IO_APIC
#define MP_ISA_BUS		0

static void __init mp_override_legacy_irq(u8 bus_irq, u8 polarity, u8 trigger,
					  u32 gsi)
{
	int ioapic;
	int pin;
	struct mpc_intsrc mp_irq;

	/*
	 * Convert 'gsi' to 'ioapic.pin'.
	 */
	ioapic = mp_find_ioapic(gsi);
	if (ioapic < 0)
		return;
	pin = mp_find_ioapic_pin(ioapic, gsi);

	/*
	 * TBD: This check is for faulty timer entries, where the override
	 *      erroneously sets the trigger to level, resulting in a HUGE
	 *      increase of timer interrupts!
	 */
	if ((bus_irq == 0) && (trigger == 3))
		trigger = 1;

	mp_irq.type = MP_INTSRC;
	mp_irq.irqtype = mp_INT;
	mp_irq.irqflag = (trigger << 2) | polarity;
	mp_irq.srcbus = MP_ISA_BUS;
	mp_irq.srcbusirq = bus_irq;	/* IRQ */
	mp_irq.dstapic = mpc_ioapic_id(ioapic); /* APIC ID */
	mp_irq.dstirq = pin;	/* INTIN# */

	mp_save_irq(&mp_irq);

	/*
	 * Reset default identity mapping if gsi is also an legacy IRQ,
	 * otherwise there will be more than one entry with the same GSI
	 * and acpi_isa_irq_to_gsi() may give wrong result.
	 */
	if (gsi < nr_legacy_irqs() && isa_irq_to_gsi[gsi] == gsi)
		isa_irq_to_gsi[gsi] = ACPI_INVALID_GSI;
	isa_irq_to_gsi[bus_irq] = gsi;
}

static int mp_config_acpi_gsi(struct device *dev, u32 gsi, int trigger,
			int polarity)
{
#ifdef CONFIG_X86_MPPARSE
	struct mpc_intsrc mp_irq;
	struct pci_dev *pdev;
	unsigned char number;
	unsigned int devfn;
	int ioapic;
	u8 pin;

	if (!acpi_ioapic)
		return 0;
	if (!dev || !dev_is_pci(dev))
		return 0;

	pdev = to_pci_dev(dev);
	number = pdev->bus->number;
	devfn = pdev->devfn;
	pin = pdev->pin;
	/* print the entry should happen on mptable identically */
	mp_irq.type = MP_INTSRC;
	mp_irq.irqtype = mp_INT;
	mp_irq.irqflag = (trigger == ACPI_EDGE_SENSITIVE ? 4 : 0x0c) |
				(polarity == ACPI_ACTIVE_HIGH ? 1 : 3);
	mp_irq.srcbus = number;
	mp_irq.srcbusirq = (((devfn >> 3) & 0x1f) << 2) | ((pin - 1) & 3);
	ioapic = mp_find_ioapic(gsi);
	mp_irq.dstapic = mpc_ioapic_id(ioapic);
	mp_irq.dstirq = mp_find_ioapic_pin(ioapic, gsi);

	mp_save_irq(&mp_irq);
#endif
	return 0;
}

static int mp_register_gsi(struct device *dev, u32 gsi, int trigger,
			   int polarity)
{
	int irq, node;

	if (acpi_irq_model != ACPI_IRQ_MODEL_IOAPIC)
		return gsi;

	trigger = trigger == ACPI_EDGE_SENSITIVE ? 0 : 1;
	polarity = polarity == ACPI_ACTIVE_HIGH ? 0 : 1;
	node = dev ? dev_to_node(dev) : NUMA_NO_NODE;
	if (mp_set_gsi_attr(gsi, trigger, polarity, node)) {
		pr_warn("Failed to set pin attr for GSI%d\n", gsi);
		return -1;
	}

	irq = mp_map_gsi_to_irq(gsi, IOAPIC_MAP_ALLOC);
	if (irq < 0)
		return irq;

	/* Don't set up the ACPI SCI because it's already set up */
	if (enable_update_mptable && acpi_gbl_FADT.sci_interrupt != gsi)
		mp_config_acpi_gsi(dev, gsi, trigger, polarity);

	return irq;
}

static void mp_unregister_gsi(u32 gsi)
{
	int irq;

	if (acpi_irq_model != ACPI_IRQ_MODEL_IOAPIC)
		return;

	irq = mp_map_gsi_to_irq(gsi, 0);
	if (irq > 0)
		mp_unmap_irq(irq);
}

static struct irq_domain_ops acpi_irqdomain_ops = {
	.map = mp_irqdomain_map,
	.unmap = mp_irqdomain_unmap,
};

static int __init
acpi_parse_ioapic(struct acpi_subtable_header * header, const unsigned long end)
{
	struct acpi_madt_io_apic *ioapic = NULL;
	struct ioapic_domain_cfg cfg = {
		.type = IOAPIC_DOMAIN_DYNAMIC,
		.ops = &acpi_irqdomain_ops,
	};

	ioapic = (struct acpi_madt_io_apic *)header;

	if (BAD_MADT_ENTRY(ioapic, end))
		return -EINVAL;

	acpi_table_print_madt_entry(header);

	/* Statically assign IRQ numbers for IOAPICs hosting legacy IRQs */
	if (ioapic->global_irq_base < nr_legacy_irqs())
		cfg.type = IOAPIC_DOMAIN_LEGACY;

	mp_register_ioapic(ioapic->id, ioapic->address, ioapic->global_irq_base,
			   &cfg);

	return 0;
}

/*
 * Parse Interrupt Source Override for the ACPI SCI
 */
static void __init acpi_sci_ioapic_setup(u8 bus_irq, u16 polarity, u16 trigger, u32 gsi)
{
	if (trigger == 0)	/* compatible SCI trigger is level */
		trigger = 3;

	if (polarity == 0)	/* compatible SCI polarity is low */
		polarity = 3;

	/* Command-line over-ride via acpi_sci= */
	if (acpi_sci_flags & ACPI_MADT_TRIGGER_MASK)
		trigger = (acpi_sci_flags & ACPI_MADT_TRIGGER_MASK) >> 2;

	if (acpi_sci_flags & ACPI_MADT_POLARITY_MASK)
		polarity = acpi_sci_flags & ACPI_MADT_POLARITY_MASK;

	mp_override_legacy_irq(bus_irq, polarity, trigger, gsi);

	/*
	 * stash over-ride to indicate we've been here
	 * and for later update of acpi_gbl_FADT
	 */
	acpi_sci_override_gsi = gsi;
	return;
}

static int __init
acpi_parse_int_src_ovr(struct acpi_subtable_header * header,
		       const unsigned long end)
{
	struct acpi_madt_interrupt_override *intsrc = NULL;

	intsrc = (struct acpi_madt_interrupt_override *)header;

	if (BAD_MADT_ENTRY(intsrc, end))
		return -EINVAL;

	acpi_table_print_madt_entry(header);

	if (intsrc->source_irq == acpi_gbl_FADT.sci_interrupt) {
		acpi_sci_ioapic_setup(intsrc->source_irq,
				      intsrc->inti_flags & ACPI_MADT_POLARITY_MASK,
				      (intsrc->inti_flags & ACPI_MADT_TRIGGER_MASK) >> 2,
				      intsrc->global_irq);
		return 0;
	}

	if (intsrc->source_irq == 0) {
		if (acpi_skip_timer_override) {
			printk(PREFIX "BIOS IRQ0 override ignored.\n");
			return 0;
		}

		if ((intsrc->global_irq == 2) && acpi_fix_pin2_polarity
			&& (intsrc->inti_flags & ACPI_MADT_POLARITY_MASK)) {
			intsrc->inti_flags &= ~ACPI_MADT_POLARITY_MASK;
			printk(PREFIX "BIOS IRQ0 pin2 override: forcing polarity to high active.\n");
		}
	}

	mp_override_legacy_irq(intsrc->source_irq,
				intsrc->inti_flags & ACPI_MADT_POLARITY_MASK,
				(intsrc->inti_flags & ACPI_MADT_TRIGGER_MASK) >> 2,
				intsrc->global_irq);

	return 0;
}

static int __init
acpi_parse_nmi_src(struct acpi_subtable_header * header, const unsigned long end)
{
	struct acpi_madt_nmi_source *nmi_src = NULL;

	nmi_src = (struct acpi_madt_nmi_source *)header;

	if (BAD_MADT_ENTRY(nmi_src, end))
		return -EINVAL;

	acpi_table_print_madt_entry(header);

	/* TBD: Support nimsrc entries? */

	return 0;
}

#endif				/* CONFIG_X86_IO_APIC */

/*
 * acpi_pic_sci_set_trigger()
 *
 * use ELCR to set PIC-mode trigger type for SCI
 *
 * If a PIC-mode SCI is not recognized or gives spurious IRQ7's
 * it may require Edge Trigger -- use "acpi_sci=edge"
 *
 * Port 0x4d0-4d1 are ECLR1 and ECLR2, the Edge/Level Control Registers
 * for the 8259 PIC.  bit[n] = 1 means irq[n] is Level, otherwise Edge.
 * ECLR1 is IRQs 0-7 (IRQ 0, 1, 2 must be 0)
 * ECLR2 is IRQs 8-15 (IRQ 8, 13 must be 0)
 */

void __init acpi_pic_sci_set_trigger(unsigned int irq, u16 trigger)
{
	unsigned int mask = 1 << irq;
	unsigned int old, new;

	/* Real old ELCR mask */
	old = inb(0x4d0) | (inb(0x4d1) << 8);

	/*
	 * If we use ACPI to set PCI IRQs, then we should clear ELCR
	 * since we will set it correctly as we enable the PCI irq
	 * routing.
	 */
	new = acpi_noirq ? old : 0;

	/*
	 * Update SCI information in the ELCR, it isn't in the PCI
	 * routing tables..
	 */
	switch (trigger) {
	case 1:		/* Edge - clear */
		new &= ~mask;
		break;
	case 3:		/* Level - set */
		new |= mask;
		break;
	}

	if (old == new)
		return;

	printk(PREFIX "setting ELCR to %04x (from %04x)\n", new, old);
	outb(new, 0x4d0);
	outb(new >> 8, 0x4d1);
}

int acpi_gsi_to_irq(u32 gsi, unsigned int *irqp)
{
<<<<<<< HEAD
	int irq;

	if (acpi_irq_model == ACPI_IRQ_MODEL_PIC) {
		*irqp = gsi;
	} else {
		mutex_lock(&acpi_ioapic_lock);
		irq = mp_map_gsi_to_irq(gsi,
					IOAPIC_MAP_ALLOC | IOAPIC_MAP_CHECK);
		mutex_unlock(&acpi_ioapic_lock);
		if (irq < 0)
			return -1;
		*irqp = irq;
=======
	int rc, irq, trigger, polarity;

	rc = acpi_get_override_irq(gsi, &trigger, &polarity);
	if (rc == 0) {
		trigger = trigger ? ACPI_LEVEL_SENSITIVE : ACPI_EDGE_SENSITIVE;
		polarity = polarity ? ACPI_ACTIVE_LOW : ACPI_ACTIVE_HIGH;
		irq = acpi_register_gsi(NULL, gsi, trigger, polarity);
		if (irq >= 0) {
			*irqp = irq;
			return 0;
		}
>>>>>>> 59343cd7
	}

	return -1;
}
EXPORT_SYMBOL_GPL(acpi_gsi_to_irq);

int acpi_isa_irq_to_gsi(unsigned isa_irq, u32 *gsi)
{
	if (isa_irq < nr_legacy_irqs() &&
	    isa_irq_to_gsi[isa_irq] != ACPI_INVALID_GSI) {
		*gsi = isa_irq_to_gsi[isa_irq];
		return 0;
	}

	return -1;
}

static int acpi_register_gsi_pic(struct device *dev, u32 gsi,
				 int trigger, int polarity)
{
#ifdef CONFIG_PCI
	/*
	 * Make sure all (legacy) PCI IRQs are set as level-triggered.
	 */
	if (trigger == ACPI_LEVEL_SENSITIVE)
		eisa_set_level_irq(gsi);
#endif

	return gsi;
}

static int acpi_register_gsi_ioapic(struct device *dev, u32 gsi,
				    int trigger, int polarity)
{
	int irq = gsi;

#ifdef CONFIG_X86_IO_APIC
	mutex_lock(&acpi_ioapic_lock);
	irq = mp_register_gsi(dev, gsi, trigger, polarity);
	mutex_unlock(&acpi_ioapic_lock);
#endif

	return irq;
}

static void acpi_unregister_gsi_ioapic(u32 gsi)
{
#ifdef CONFIG_X86_IO_APIC
	mutex_lock(&acpi_ioapic_lock);
	mp_unregister_gsi(gsi);
	mutex_unlock(&acpi_ioapic_lock);
#endif
}

int (*__acpi_register_gsi)(struct device *dev, u32 gsi,
			   int trigger, int polarity) = acpi_register_gsi_pic;
void (*__acpi_unregister_gsi)(u32 gsi) = NULL;

#ifdef CONFIG_ACPI_SLEEP
int (*acpi_suspend_lowlevel)(void) = x86_acpi_suspend_lowlevel;
#else
int (*acpi_suspend_lowlevel)(void);
#endif

/*
 * success: return IRQ number (>=0)
 * failure: return < 0
 */
int acpi_register_gsi(struct device *dev, u32 gsi, int trigger, int polarity)
{
	return __acpi_register_gsi(dev, gsi, trigger, polarity);
}
EXPORT_SYMBOL_GPL(acpi_register_gsi);

void acpi_unregister_gsi(u32 gsi)
{
	if (__acpi_unregister_gsi)
		__acpi_unregister_gsi(gsi);
}
EXPORT_SYMBOL_GPL(acpi_unregister_gsi);

#ifdef CONFIG_X86_LOCAL_APIC
static void __init acpi_set_irq_model_ioapic(void)
{
	acpi_irq_model = ACPI_IRQ_MODEL_IOAPIC;
	__acpi_register_gsi = acpi_register_gsi_ioapic;
	__acpi_unregister_gsi = acpi_unregister_gsi_ioapic;
	acpi_ioapic = 1;
}
#endif

/*
 *  ACPI based hotplug support for CPU
 */
#ifdef CONFIG_ACPI_HOTPLUG_CPU
#include <acpi/processor.h>

static void acpi_map_cpu2node(acpi_handle handle, int cpu, int physid)
{
#ifdef CONFIG_ACPI_NUMA
	int nid;

	nid = acpi_get_node(handle);
	if (nid != -1) {
		set_apicid_to_node(physid, nid);
		numa_set_node(cpu, nid);
	}
#endif
}

static int _acpi_map_lsapic(acpi_handle handle, int physid, int *pcpu)
{
	int cpu;

	cpu = acpi_register_lapic(physid, ACPI_MADT_ENABLED);
	if (cpu < 0) {
		pr_info(PREFIX "Unable to map lapic to logical cpu number\n");
		return cpu;
	}

	acpi_processor_set_pdc(handle);
	acpi_map_cpu2node(handle, cpu, physid);

	*pcpu = cpu;
	return 0;
}

/* wrapper to silence section mismatch warning */
int __ref acpi_map_cpu(acpi_handle handle, int physid, int *pcpu)
{
	return _acpi_map_lsapic(handle, physid, pcpu);
}
EXPORT_SYMBOL(acpi_map_cpu);

int acpi_unmap_cpu(int cpu)
{
#ifdef CONFIG_ACPI_NUMA
	set_apicid_to_node(per_cpu(x86_cpu_to_apicid, cpu), NUMA_NO_NODE);
#endif

	per_cpu(x86_cpu_to_apicid, cpu) = -1;
	set_cpu_present(cpu, false);
	num_processors--;

	return (0);
}
EXPORT_SYMBOL(acpi_unmap_cpu);
#endif				/* CONFIG_ACPI_HOTPLUG_CPU */

int acpi_register_ioapic(acpi_handle handle, u64 phys_addr, u32 gsi_base)
{
	int ret = -ENOSYS;
#ifdef CONFIG_ACPI_HOTPLUG_IOAPIC
	int ioapic_id;
	u64 addr;
	struct ioapic_domain_cfg cfg = {
		.type = IOAPIC_DOMAIN_DYNAMIC,
		.ops = &acpi_irqdomain_ops,
	};

	ioapic_id = acpi_get_ioapic_id(handle, gsi_base, &addr);
	if (ioapic_id < 0) {
		unsigned long long uid;
		acpi_status status;

		status = acpi_evaluate_integer(handle, METHOD_NAME__UID,
					       NULL, &uid);
		if (ACPI_FAILURE(status)) {
			acpi_handle_warn(handle, "failed to get IOAPIC ID.\n");
			return -EINVAL;
		}
		ioapic_id = (int)uid;
	}

	mutex_lock(&acpi_ioapic_lock);
	ret  = mp_register_ioapic(ioapic_id, phys_addr, gsi_base, &cfg);
	mutex_unlock(&acpi_ioapic_lock);
#endif

	return ret;
}
EXPORT_SYMBOL(acpi_register_ioapic);

int acpi_unregister_ioapic(acpi_handle handle, u32 gsi_base)
{
	int ret = -ENOSYS;

#ifdef CONFIG_ACPI_HOTPLUG_IOAPIC
	mutex_lock(&acpi_ioapic_lock);
	ret  = mp_unregister_ioapic(gsi_base);
	mutex_unlock(&acpi_ioapic_lock);
#endif

	return ret;
}
EXPORT_SYMBOL(acpi_unregister_ioapic);

/**
 * acpi_ioapic_registered - Check whether IOAPIC assoicatied with @gsi_base
 *			    has been registered
 * @handle:	ACPI handle of the IOAPIC deivce
 * @gsi_base:	GSI base associated with the IOAPIC
 *
 * Assume caller holds some type of lock to serialize acpi_ioapic_registered()
 * with acpi_register_ioapic()/acpi_unregister_ioapic().
 */
int acpi_ioapic_registered(acpi_handle handle, u32 gsi_base)
{
	int ret = 0;

#ifdef CONFIG_ACPI_HOTPLUG_IOAPIC
	mutex_lock(&acpi_ioapic_lock);
	ret  = mp_ioapic_registered(gsi_base);
	mutex_unlock(&acpi_ioapic_lock);
#endif

	return ret;
}

static int __init acpi_parse_sbf(struct acpi_table_header *table)
{
	struct acpi_table_boot *sb;

	sb = (struct acpi_table_boot *)table;
	if (!sb) {
		printk(KERN_WARNING PREFIX "Unable to map SBF\n");
		return -ENODEV;
	}

	sbf_port = sb->cmos_index;	/* Save CMOS port */

	return 0;
}

#ifdef CONFIG_HPET_TIMER
#include <asm/hpet.h>

static struct resource *hpet_res __initdata;

static int __init acpi_parse_hpet(struct acpi_table_header *table)
{
	struct acpi_table_hpet *hpet_tbl;

	hpet_tbl = (struct acpi_table_hpet *)table;
	if (!hpet_tbl) {
		printk(KERN_WARNING PREFIX "Unable to map HPET\n");
		return -ENODEV;
	}

	if (hpet_tbl->address.space_id != ACPI_SPACE_MEM) {
		printk(KERN_WARNING PREFIX "HPET timers must be located in "
		       "memory.\n");
		return -1;
	}

	hpet_address = hpet_tbl->address.address;
	hpet_blockid = hpet_tbl->sequence;

	/*
	 * Some broken BIOSes advertise HPET at 0x0. We really do not
	 * want to allocate a resource there.
	 */
	if (!hpet_address) {
		printk(KERN_WARNING PREFIX
		       "HPET id: %#x base: %#lx is invalid\n",
		       hpet_tbl->id, hpet_address);
		return 0;
	}
#ifdef CONFIG_X86_64
	/*
	 * Some even more broken BIOSes advertise HPET at
	 * 0xfed0000000000000 instead of 0xfed00000. Fix it up and add
	 * some noise:
	 */
	if (hpet_address == 0xfed0000000000000UL) {
		if (!hpet_force_user) {
			printk(KERN_WARNING PREFIX "HPET id: %#x "
			       "base: 0xfed0000000000000 is bogus\n "
			       "try hpet=force on the kernel command line to "
			       "fix it up to 0xfed00000.\n", hpet_tbl->id);
			hpet_address = 0;
			return 0;
		}
		printk(KERN_WARNING PREFIX
		       "HPET id: %#x base: 0xfed0000000000000 fixed up "
		       "to 0xfed00000.\n", hpet_tbl->id);
		hpet_address >>= 32;
	}
#endif
	printk(KERN_INFO PREFIX "HPET id: %#x base: %#lx\n",
	       hpet_tbl->id, hpet_address);

	/*
	 * Allocate and initialize the HPET firmware resource for adding into
	 * the resource tree during the lateinit timeframe.
	 */
#define HPET_RESOURCE_NAME_SIZE 9
	hpet_res = alloc_bootmem(sizeof(*hpet_res) + HPET_RESOURCE_NAME_SIZE);

	hpet_res->name = (void *)&hpet_res[1];
	hpet_res->flags = IORESOURCE_MEM;
	snprintf((char *)hpet_res->name, HPET_RESOURCE_NAME_SIZE, "HPET %u",
		 hpet_tbl->sequence);

	hpet_res->start = hpet_address;
	hpet_res->end = hpet_address + (1 * 1024) - 1;

	return 0;
}

/*
 * hpet_insert_resource inserts the HPET resources used into the resource
 * tree.
 */
static __init int hpet_insert_resource(void)
{
	if (!hpet_res)
		return 1;

	return insert_resource(&iomem_resource, hpet_res);
}

late_initcall(hpet_insert_resource);

#else
#define	acpi_parse_hpet	NULL
#endif

static int __init acpi_parse_fadt(struct acpi_table_header *table)
{

#ifdef CONFIG_X86_PM_TIMER
	/* detect the location of the ACPI PM Timer */
	if (acpi_gbl_FADT.header.revision >= FADT2_REVISION_ID) {
		/* FADT rev. 2 */
		if (acpi_gbl_FADT.xpm_timer_block.space_id !=
		    ACPI_ADR_SPACE_SYSTEM_IO)
			return 0;

		pmtmr_ioport = acpi_gbl_FADT.xpm_timer_block.address;
		/*
		 * "X" fields are optional extensions to the original V1.0
		 * fields, so we must selectively expand V1.0 fields if the
		 * corresponding X field is zero.
	 	 */
		if (!pmtmr_ioport)
			pmtmr_ioport = acpi_gbl_FADT.pm_timer_block;
	} else {
		/* FADT rev. 1 */
		pmtmr_ioport = acpi_gbl_FADT.pm_timer_block;
	}
	if (pmtmr_ioport)
		printk(KERN_INFO PREFIX "PM-Timer IO Port: %#x\n",
		       pmtmr_ioport);
#endif
	return 0;
}

#ifdef	CONFIG_X86_LOCAL_APIC
/*
 * Parse LAPIC entries in MADT
 * returns 0 on success, < 0 on error
 */

static int __init early_acpi_parse_madt_lapic_addr_ovr(void)
{
	int count;

	if (!cpu_has_apic)
		return -ENODEV;

	/*
	 * Note that the LAPIC address is obtained from the MADT (32-bit value)
	 * and (optionally) overriden by a LAPIC_ADDR_OVR entry (64-bit value).
	 */

	count = acpi_table_parse_madt(ACPI_MADT_TYPE_LOCAL_APIC_OVERRIDE,
				      acpi_parse_lapic_addr_ovr, 0);
	if (count < 0) {
		printk(KERN_ERR PREFIX
		       "Error parsing LAPIC address override entry\n");
		return count;
	}

	register_lapic_address(acpi_lapic_addr);

	return count;
}

static int __init acpi_parse_madt_lapic_entries(void)
{
	int count;
	int x2count = 0;

	if (!cpu_has_apic)
		return -ENODEV;

	/*
	 * Note that the LAPIC address is obtained from the MADT (32-bit value)
	 * and (optionally) overriden by a LAPIC_ADDR_OVR entry (64-bit value).
	 */

	count = acpi_table_parse_madt(ACPI_MADT_TYPE_LOCAL_APIC_OVERRIDE,
				      acpi_parse_lapic_addr_ovr, 0);
	if (count < 0) {
		printk(KERN_ERR PREFIX
		       "Error parsing LAPIC address override entry\n");
		return count;
	}

	register_lapic_address(acpi_lapic_addr);

	count = acpi_table_parse_madt(ACPI_MADT_TYPE_LOCAL_SAPIC,
				      acpi_parse_sapic, MAX_LOCAL_APIC);

	if (!count) {
		x2count = acpi_table_parse_madt(ACPI_MADT_TYPE_LOCAL_X2APIC,
					acpi_parse_x2apic, MAX_LOCAL_APIC);
		count = acpi_table_parse_madt(ACPI_MADT_TYPE_LOCAL_APIC,
					acpi_parse_lapic, MAX_LOCAL_APIC);
	}
	if (!count && !x2count) {
		printk(KERN_ERR PREFIX "No LAPIC entries present\n");
		/* TBD: Cleanup to allow fallback to MPS */
		return -ENODEV;
	} else if (count < 0 || x2count < 0) {
		printk(KERN_ERR PREFIX "Error parsing LAPIC entry\n");
		/* TBD: Cleanup to allow fallback to MPS */
		return count;
	}

	x2count = acpi_table_parse_madt(ACPI_MADT_TYPE_LOCAL_X2APIC_NMI,
					acpi_parse_x2apic_nmi, 0);
	count = acpi_table_parse_madt(ACPI_MADT_TYPE_LOCAL_APIC_NMI,
				      acpi_parse_lapic_nmi, 0);
	if (count < 0 || x2count < 0) {
		printk(KERN_ERR PREFIX "Error parsing LAPIC NMI entry\n");
		/* TBD: Cleanup to allow fallback to MPS */
		return count;
	}
	return 0;
}
#endif				/* CONFIG_X86_LOCAL_APIC */

#ifdef	CONFIG_X86_IO_APIC
static void __init mp_config_acpi_legacy_irqs(void)
{
	int i;
	struct mpc_intsrc mp_irq;

#ifdef CONFIG_EISA
	/*
	 * Fabricate the legacy ISA bus (bus #31).
	 */
	mp_bus_id_to_type[MP_ISA_BUS] = MP_BUS_ISA;
#endif
	set_bit(MP_ISA_BUS, mp_bus_not_pci);
	pr_debug("Bus #%d is ISA\n", MP_ISA_BUS);

	/*
	 * Use the default configuration for the IRQs 0-15.  Unless
	 * overridden by (MADT) interrupt source override entries.
	 */
	for (i = 0; i < nr_legacy_irqs(); i++) {
		int ioapic, pin;
		unsigned int dstapic;
		int idx;
		u32 gsi;

		/* Locate the gsi that irq i maps to. */
		if (acpi_isa_irq_to_gsi(i, &gsi))
			continue;

		/*
		 * Locate the IOAPIC that manages the ISA IRQ.
		 */
		ioapic = mp_find_ioapic(gsi);
		if (ioapic < 0)
			continue;
		pin = mp_find_ioapic_pin(ioapic, gsi);
		dstapic = mpc_ioapic_id(ioapic);

		for (idx = 0; idx < mp_irq_entries; idx++) {
			struct mpc_intsrc *irq = mp_irqs + idx;

			/* Do we already have a mapping for this ISA IRQ? */
			if (irq->srcbus == MP_ISA_BUS && irq->srcbusirq == i)
				break;

			/* Do we already have a mapping for this IOAPIC pin */
			if (irq->dstapic == dstapic && irq->dstirq == pin)
				break;
		}

		if (idx != mp_irq_entries) {
			printk(KERN_DEBUG "ACPI: IRQ%d used by override.\n", i);
			continue;	/* IRQ already used */
		}

		mp_irq.type = MP_INTSRC;
		mp_irq.irqflag = 0;	/* Conforming */
		mp_irq.srcbus = MP_ISA_BUS;
		mp_irq.dstapic = dstapic;
		mp_irq.irqtype = mp_INT;
		mp_irq.srcbusirq = i; /* Identity mapped */
		mp_irq.dstirq = pin;

		mp_save_irq(&mp_irq);
	}
}

/*
 * Parse IOAPIC related entries in MADT
 * returns 0 on success, < 0 on error
 */
static int __init acpi_parse_madt_ioapic_entries(void)
{
	int count;

	/*
	 * ACPI interpreter is required to complete interrupt setup,
	 * so if it is off, don't enumerate the io-apics with ACPI.
	 * If MPS is present, it will handle them,
	 * otherwise the system will stay in PIC mode
	 */
	if (acpi_disabled || acpi_noirq)
		return -ENODEV;

	if (!cpu_has_apic)
		return -ENODEV;

	/*
	 * if "noapic" boot option, don't look for IO-APICs
	 */
	if (skip_ioapic_setup) {
		printk(KERN_INFO PREFIX "Skipping IOAPIC probe "
		       "due to 'noapic' option.\n");
		return -ENODEV;
	}

	count = acpi_table_parse_madt(ACPI_MADT_TYPE_IO_APIC, acpi_parse_ioapic,
				      MAX_IO_APICS);
	if (!count) {
		printk(KERN_ERR PREFIX "No IOAPIC entries present\n");
		return -ENODEV;
	} else if (count < 0) {
		printk(KERN_ERR PREFIX "Error parsing IOAPIC entry\n");
		return count;
	}

	count = acpi_table_parse_madt(ACPI_MADT_TYPE_INTERRUPT_OVERRIDE,
				      acpi_parse_int_src_ovr, nr_irqs);
	if (count < 0) {
		printk(KERN_ERR PREFIX
		       "Error parsing interrupt source overrides entry\n");
		/* TBD: Cleanup to allow fallback to MPS */
		return count;
	}

	/*
	 * If BIOS did not supply an INT_SRC_OVR for the SCI
	 * pretend we got one so we can set the SCI flags.
	 */
	if (!acpi_sci_override_gsi)
		acpi_sci_ioapic_setup(acpi_gbl_FADT.sci_interrupt, 0, 0,
				      acpi_gbl_FADT.sci_interrupt);

	/* Fill in identity legacy mappings where no override */
	mp_config_acpi_legacy_irqs();

	count = acpi_table_parse_madt(ACPI_MADT_TYPE_NMI_SOURCE,
				      acpi_parse_nmi_src, nr_irqs);
	if (count < 0) {
		printk(KERN_ERR PREFIX "Error parsing NMI SRC entry\n");
		/* TBD: Cleanup to allow fallback to MPS */
		return count;
	}

	return 0;
}
#else
static inline int acpi_parse_madt_ioapic_entries(void)
{
	return -1;
}
#endif	/* !CONFIG_X86_IO_APIC */

static void __init early_acpi_process_madt(void)
{
#ifdef CONFIG_X86_LOCAL_APIC
	int error;

	if (!acpi_table_parse(ACPI_SIG_MADT, acpi_parse_madt)) {

		/*
		 * Parse MADT LAPIC entries
		 */
		error = early_acpi_parse_madt_lapic_addr_ovr();
		if (!error) {
			acpi_lapic = 1;
			smp_found_config = 1;
		}
		if (error == -EINVAL) {
			/*
			 * Dell Precision Workstation 410, 610 come here.
			 */
			printk(KERN_ERR PREFIX
			       "Invalid BIOS MADT, disabling ACPI\n");
			disable_acpi();
		}
	}
#endif
}

static void __init acpi_process_madt(void)
{
#ifdef CONFIG_X86_LOCAL_APIC
	int error;

	if (!acpi_table_parse(ACPI_SIG_MADT, acpi_parse_madt)) {

		/*
		 * Parse MADT LAPIC entries
		 */
		error = acpi_parse_madt_lapic_entries();
		if (!error) {
			acpi_lapic = 1;

			/*
			 * Parse MADT IO-APIC entries
			 */
			mutex_lock(&acpi_ioapic_lock);
			error = acpi_parse_madt_ioapic_entries();
			mutex_unlock(&acpi_ioapic_lock);
			if (!error) {
				acpi_set_irq_model_ioapic();

				smp_found_config = 1;
			}
		}
		if (error == -EINVAL) {
			/*
			 * Dell Precision Workstation 410, 610 come here.
			 */
			printk(KERN_ERR PREFIX
			       "Invalid BIOS MADT, disabling ACPI\n");
			disable_acpi();
		}
	} else {
		/*
 		 * ACPI found no MADT, and so ACPI wants UP PIC mode.
 		 * In the event an MPS table was found, forget it.
 		 * Boot with "acpi=off" to use MPS on such a system.
 		 */
		if (smp_found_config) {
			printk(KERN_WARNING PREFIX
				"No APIC-table, disabling MPS\n");
			smp_found_config = 0;
		}
	}

	/*
	 * ACPI supports both logical (e.g. Hyper-Threading) and physical
	 * processors, where MPS only supports physical.
	 */
	if (acpi_lapic && acpi_ioapic)
		printk(KERN_INFO "Using ACPI (MADT) for SMP configuration "
		       "information\n");
	else if (acpi_lapic)
		printk(KERN_INFO "Using ACPI for processor (LAPIC) "
		       "configuration information\n");
#endif
	return;
}

static int __init disable_acpi_irq(const struct dmi_system_id *d)
{
	if (!acpi_force) {
		printk(KERN_NOTICE "%s detected: force use of acpi=noirq\n",
		       d->ident);
		acpi_noirq_set();
	}
	return 0;
}

static int __init disable_acpi_pci(const struct dmi_system_id *d)
{
	if (!acpi_force) {
		printk(KERN_NOTICE "%s detected: force use of pci=noacpi\n",
		       d->ident);
		acpi_disable_pci();
	}
	return 0;
}

static int __init dmi_disable_acpi(const struct dmi_system_id *d)
{
	if (!acpi_force) {
		printk(KERN_NOTICE "%s detected: acpi off\n", d->ident);
		disable_acpi();
	} else {
		printk(KERN_NOTICE
		       "Warning: DMI blacklist says broken, but acpi forced\n");
	}
	return 0;
}

/*
 * Force ignoring BIOS IRQ0 override
 */
static int __init dmi_ignore_irq0_timer_override(const struct dmi_system_id *d)
{
	if (!acpi_skip_timer_override) {
		pr_notice("%s detected: Ignoring BIOS IRQ0 override\n",
			d->ident);
		acpi_skip_timer_override = 1;
	}
	return 0;
}

/*
 * If your system is blacklisted here, but you find that acpi=force
 * works for you, please contact linux-acpi@vger.kernel.org
 */
static struct dmi_system_id __initdata acpi_dmi_table[] = {
	/*
	 * Boxes that need ACPI disabled
	 */
	{
	 .callback = dmi_disable_acpi,
	 .ident = "IBM Thinkpad",
	 .matches = {
		     DMI_MATCH(DMI_BOARD_VENDOR, "IBM"),
		     DMI_MATCH(DMI_BOARD_NAME, "2629H1G"),
		     },
	 },

	/*
	 * Boxes that need ACPI PCI IRQ routing disabled
	 */
	{
	 .callback = disable_acpi_irq,
	 .ident = "ASUS A7V",
	 .matches = {
		     DMI_MATCH(DMI_BOARD_VENDOR, "ASUSTeK Computer INC"),
		     DMI_MATCH(DMI_BOARD_NAME, "<A7V>"),
		     /* newer BIOS, Revision 1011, does work */
		     DMI_MATCH(DMI_BIOS_VERSION,
			       "ASUS A7V ACPI BIOS Revision 1007"),
		     },
	 },
	{
		/*
		 * Latest BIOS for IBM 600E (1.16) has bad pcinum
		 * for LPC bridge, which is needed for the PCI
		 * interrupt links to work. DSDT fix is in bug 5966.
		 * 2645, 2646 model numbers are shared with 600/600E/600X
		 */
	 .callback = disable_acpi_irq,
	 .ident = "IBM Thinkpad 600 Series 2645",
	 .matches = {
		     DMI_MATCH(DMI_BOARD_VENDOR, "IBM"),
		     DMI_MATCH(DMI_BOARD_NAME, "2645"),
		     },
	 },
	{
	 .callback = disable_acpi_irq,
	 .ident = "IBM Thinkpad 600 Series 2646",
	 .matches = {
		     DMI_MATCH(DMI_BOARD_VENDOR, "IBM"),
		     DMI_MATCH(DMI_BOARD_NAME, "2646"),
		     },
	 },
	/*
	 * Boxes that need ACPI PCI IRQ routing and PCI scan disabled
	 */
	{			/* _BBN 0 bug */
	 .callback = disable_acpi_pci,
	 .ident = "ASUS PR-DLS",
	 .matches = {
		     DMI_MATCH(DMI_BOARD_VENDOR, "ASUSTeK Computer INC."),
		     DMI_MATCH(DMI_BOARD_NAME, "PR-DLS"),
		     DMI_MATCH(DMI_BIOS_VERSION,
			       "ASUS PR-DLS ACPI BIOS Revision 1010"),
		     DMI_MATCH(DMI_BIOS_DATE, "03/21/2003")
		     },
	 },
	{
	 .callback = disable_acpi_pci,
	 .ident = "Acer TravelMate 36x Laptop",
	 .matches = {
		     DMI_MATCH(DMI_SYS_VENDOR, "Acer"),
		     DMI_MATCH(DMI_PRODUCT_NAME, "TravelMate 360"),
		     },
	 },
	{}
};

/* second table for DMI checks that should run after early-quirks */
static struct dmi_system_id __initdata acpi_dmi_table_late[] = {
	/*
	 * HP laptops which use a DSDT reporting as HP/SB400/10000,
	 * which includes some code which overrides all temperature
	 * trip points to 16C if the INTIN2 input of the I/O APIC
	 * is enabled.  This input is incorrectly designated the
	 * ISA IRQ 0 via an interrupt source override even though
	 * it is wired to the output of the master 8259A and INTIN0
	 * is not connected at all.  Force ignoring BIOS IRQ0
	 * override in that cases.
	 */
	{
	 .callback = dmi_ignore_irq0_timer_override,
	 .ident = "HP nx6115 laptop",
	 .matches = {
		     DMI_MATCH(DMI_SYS_VENDOR, "Hewlett-Packard"),
		     DMI_MATCH(DMI_PRODUCT_NAME, "HP Compaq nx6115"),
		     },
	 },
	{
	 .callback = dmi_ignore_irq0_timer_override,
	 .ident = "HP NX6125 laptop",
	 .matches = {
		     DMI_MATCH(DMI_SYS_VENDOR, "Hewlett-Packard"),
		     DMI_MATCH(DMI_PRODUCT_NAME, "HP Compaq nx6125"),
		     },
	 },
	{
	 .callback = dmi_ignore_irq0_timer_override,
	 .ident = "HP NX6325 laptop",
	 .matches = {
		     DMI_MATCH(DMI_SYS_VENDOR, "Hewlett-Packard"),
		     DMI_MATCH(DMI_PRODUCT_NAME, "HP Compaq nx6325"),
		     },
	 },
	{
	 .callback = dmi_ignore_irq0_timer_override,
	 .ident = "HP 6715b laptop",
	 .matches = {
		     DMI_MATCH(DMI_SYS_VENDOR, "Hewlett-Packard"),
		     DMI_MATCH(DMI_PRODUCT_NAME, "HP Compaq 6715b"),
		     },
	 },
	{
	 .callback = dmi_ignore_irq0_timer_override,
	 .ident = "FUJITSU SIEMENS",
	 .matches = {
		     DMI_MATCH(DMI_SYS_VENDOR, "FUJITSU SIEMENS"),
		     DMI_MATCH(DMI_PRODUCT_NAME, "AMILO PRO V2030"),
		     },
	 },
	{}
};

/*
 * acpi_boot_table_init() and acpi_boot_init()
 *  called from setup_arch(), always.
 *	1. checksums all tables
 *	2. enumerates lapics
 *	3. enumerates io-apics
 *
 * acpi_table_init() is separate to allow reading SRAT without
 * other side effects.
 *
 * side effects of acpi_boot_init:
 *	acpi_lapic = 1 if LAPIC found
 *	acpi_ioapic = 1 if IOAPIC found
 *	if (acpi_lapic && acpi_ioapic) smp_found_config = 1;
 *	if acpi_blacklisted() acpi_disabled = 1;
 *	acpi_irq_model=...
 *	...
 */

void __init acpi_boot_table_init(void)
{
	dmi_check_system(acpi_dmi_table);

	/*
	 * If acpi_disabled, bail out
	 */
	if (acpi_disabled)
		return; 

	/*
	 * Initialize the ACPI boot-time table parser.
	 */
	if (acpi_table_init()) {
		disable_acpi();
		return;
	}

	acpi_table_parse(ACPI_SIG_BOOT, acpi_parse_sbf);

	/*
	 * blacklist may disable ACPI entirely
	 */
	if (acpi_blacklisted()) {
		if (acpi_force) {
			printk(KERN_WARNING PREFIX "acpi=force override\n");
		} else {
			printk(KERN_WARNING PREFIX "Disabling ACPI support\n");
			disable_acpi();
			return;
		}
	}
}

int __init early_acpi_boot_init(void)
{
	/*
	 * If acpi_disabled, bail out
	 */
	if (acpi_disabled)
		return 1;

	/*
	 * Process the Multiple APIC Description Table (MADT), if present
	 */
	early_acpi_process_madt();

	return 0;
}

int __init acpi_boot_init(void)
{
	/* those are executed after early-quirks are executed */
	dmi_check_system(acpi_dmi_table_late);

	/*
	 * If acpi_disabled, bail out
	 */
	if (acpi_disabled)
		return 1;

	acpi_table_parse(ACPI_SIG_BOOT, acpi_parse_sbf);

	/*
	 * set sci_int and PM timer address
	 */
	acpi_table_parse(ACPI_SIG_FADT, acpi_parse_fadt);

	/*
	 * Process the Multiple APIC Description Table (MADT), if present
	 */
	acpi_process_madt();

	acpi_table_parse(ACPI_SIG_HPET, acpi_parse_hpet);

	if (!acpi_noirq)
		x86_init.pci.init = pci_acpi_init;

	return 0;
}

static int __init parse_acpi(char *arg)
{
	if (!arg)
		return -EINVAL;

	/* "acpi=off" disables both ACPI table parsing and interpreter */
	if (strcmp(arg, "off") == 0) {
		disable_acpi();
	}
	/* acpi=force to over-ride black-list */
	else if (strcmp(arg, "force") == 0) {
		acpi_force = 1;
		acpi_disabled = 0;
	}
	/* acpi=strict disables out-of-spec workarounds */
	else if (strcmp(arg, "strict") == 0) {
		acpi_strict = 1;
	}
	/* acpi=rsdt use RSDT instead of XSDT */
	else if (strcmp(arg, "rsdt") == 0) {
		acpi_gbl_do_not_use_xsdt = TRUE;
	}
	/* "acpi=noirq" disables ACPI interrupt routing */
	else if (strcmp(arg, "noirq") == 0) {
		acpi_noirq_set();
	}
	/* "acpi=copy_dsdt" copys DSDT */
	else if (strcmp(arg, "copy_dsdt") == 0) {
		acpi_gbl_copy_dsdt_locally = 1;
	}
	/* "acpi=nocmcff" disables FF mode for corrected errors */
	else if (strcmp(arg, "nocmcff") == 0) {
		acpi_disable_cmcff = 1;
	} else {
		/* Core will printk when we return error. */
		return -EINVAL;
	}
	return 0;
}
early_param("acpi", parse_acpi);

/* FIXME: Using pci= for an ACPI parameter is a travesty. */
static int __init parse_pci(char *arg)
{
	if (arg && strcmp(arg, "noacpi") == 0)
		acpi_disable_pci();
	return 0;
}
early_param("pci", parse_pci);

int __init acpi_mps_check(void)
{
#if defined(CONFIG_X86_LOCAL_APIC) && !defined(CONFIG_X86_MPPARSE)
/* mptable code is not built-in*/
	if (acpi_disabled || acpi_noirq) {
		printk(KERN_WARNING "MPS support code is not built-in.\n"
		       "Using acpi=off or acpi=noirq or pci=noacpi "
		       "may have problem\n");
		return 1;
	}
#endif
	return 0;
}

#ifdef CONFIG_X86_IO_APIC
static int __init parse_acpi_skip_timer_override(char *arg)
{
	acpi_skip_timer_override = 1;
	return 0;
}
early_param("acpi_skip_timer_override", parse_acpi_skip_timer_override);

static int __init parse_acpi_use_timer_override(char *arg)
{
	acpi_use_timer_override = 1;
	return 0;
}
early_param("acpi_use_timer_override", parse_acpi_use_timer_override);
#endif /* CONFIG_X86_IO_APIC */

static int __init setup_acpi_sci(char *s)
{
	if (!s)
		return -EINVAL;
	if (!strcmp(s, "edge"))
		acpi_sci_flags =  ACPI_MADT_TRIGGER_EDGE |
			(acpi_sci_flags & ~ACPI_MADT_TRIGGER_MASK);
	else if (!strcmp(s, "level"))
		acpi_sci_flags = ACPI_MADT_TRIGGER_LEVEL |
			(acpi_sci_flags & ~ACPI_MADT_TRIGGER_MASK);
	else if (!strcmp(s, "high"))
		acpi_sci_flags = ACPI_MADT_POLARITY_ACTIVE_HIGH |
			(acpi_sci_flags & ~ACPI_MADT_POLARITY_MASK);
	else if (!strcmp(s, "low"))
		acpi_sci_flags = ACPI_MADT_POLARITY_ACTIVE_LOW |
			(acpi_sci_flags & ~ACPI_MADT_POLARITY_MASK);
	else
		return -EINVAL;
	return 0;
}
early_param("acpi_sci", setup_acpi_sci);

int __acpi_acquire_global_lock(unsigned int *lock)
{
	unsigned int old, new, val;
	do {
		old = *lock;
		new = (((old & ~0x3) + 2) + ((old >> 1) & 0x1));
		val = cmpxchg(lock, old, new);
	} while (unlikely (val != old));
	return (new < 3) ? -1 : 0;
}

int __acpi_release_global_lock(unsigned int *lock)
{
	unsigned int old, new, val;
	do {
		old = *lock;
		new = old & ~0x3;
		val = cmpxchg(lock, old, new);
	} while (unlikely (val != old));
	return old & 0x1;
}

void __init arch_reserve_mem_area(acpi_physical_address addr, size_t size)
{
	e820_add_region(addr, size, E820_ACPI);
	update_e820();
}<|MERGE_RESOLUTION|>--- conflicted
+++ resolved
@@ -611,20 +611,6 @@
 
 int acpi_gsi_to_irq(u32 gsi, unsigned int *irqp)
 {
-<<<<<<< HEAD
-	int irq;
-
-	if (acpi_irq_model == ACPI_IRQ_MODEL_PIC) {
-		*irqp = gsi;
-	} else {
-		mutex_lock(&acpi_ioapic_lock);
-		irq = mp_map_gsi_to_irq(gsi,
-					IOAPIC_MAP_ALLOC | IOAPIC_MAP_CHECK);
-		mutex_unlock(&acpi_ioapic_lock);
-		if (irq < 0)
-			return -1;
-		*irqp = irq;
-=======
 	int rc, irq, trigger, polarity;
 
 	rc = acpi_get_override_irq(gsi, &trigger, &polarity);
@@ -636,7 +622,6 @@
 			*irqp = irq;
 			return 0;
 		}
->>>>>>> 59343cd7
 	}
 
 	return -1;
