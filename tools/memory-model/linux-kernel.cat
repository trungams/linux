// SPDX-License-Identifier: GPL-2.0+
(*
 * Copyright (C) 2015 Jade Alglave <j.alglave@ucl.ac.uk>,
 * Copyright (C) 2016 Luc Maranget <luc.maranget@inria.fr> for Inria
 * Copyright (C) 2017 Alan Stern <stern@rowland.harvard.edu>,
 *                    Andrea Parri <parri.andrea@gmail.com>
 *
 * An earlier version of this file appeared in the companion webpage for
 * "Frightening small children and disconcerting grown-ups: Concurrency
 * in the Linux kernel" by Alglave, Maranget, McKenney, Parri, and Stern,
 * which appeared in ASPLOS 2018.
 *)

"Linux-kernel memory consistency model"

(*
 * File "lock.cat" handles locks and is experimental.
 * It can be replaced by include "cos.cat" for tests that do not use locks.
 *)

include "lock.cat"

(*******************)
(* Basic relations *)
(*******************)

(* Fences *)
let rmb = [R \ Noreturn] ; fencerel(Rmb) ; [R \ Noreturn]
let wmb = [W] ; fencerel(Wmb) ; [W]
let mb = ([M] ; fencerel(Mb) ; [M]) |
	([M] ; fencerel(Before-atomic) ; [RMW] ; po? ; [M]) |
	([M] ; po? ; [RMW] ; fencerel(After-atomic) ; [M]) |
	([M] ; po? ; [LKW] ; fencerel(After-spinlock) ; [M]) |
	([M] ; po ; [UL] ; (co | po) ; [LKW] ;
		fencerel(After-unlock-lock) ; [M])
<<<<<<< HEAD
let gp = po ; [Sync-rcu] ; po?
=======
let gp = po ; [Sync-rcu | Sync-srcu] ; po?
>>>>>>> 0ecfebd2

let strong-fence = mb | gp

(* Release Acquire *)
let acq-po = [Acquire] ; po ; [M]
let po-rel = [M] ; po ; [Release]
let po-unlock-rf-lock-po = po ; [UL] ; rf ; [LKR] ; po

(**********************************)
(* Fundamental coherence ordering *)
(**********************************)

(* Sequential Consistency Per Variable *)
let com = rf | co | fr
acyclic po-loc | com as coherence

(* Atomic Read-Modify-Write *)
empty rmw & (fre ; coe) as atomic

(**********************************)
(* Instruction execution ordering *)
(**********************************)

(* Preserved Program Order *)
let dep = addr | data
let rwdep = (dep | ctrl) ; [W]
let overwrite = co | fr
let to-w = rwdep | (overwrite & int)
let to-r = addr | (dep ; rfi)
let fence = strong-fence | wmb | po-rel | rmb | acq-po
let ppo = to-r | to-w | fence | (po-unlock-rf-lock-po & int)

(* Propagation: Ordering from release operations and strong fences. *)
let A-cumul(r) = rfe? ; r
let cumul-fence = A-cumul(strong-fence | po-rel) | wmb | po-unlock-rf-lock-po
let prop = (overwrite & ext)? ; cumul-fence* ; rfe?

(*
 * Happens Before: Ordering from the passage of time.
 * No fences needed here for prop because relation confined to one process.
 *)
let hb = ppo | rfe | ((prop \ id) & int)
acyclic hb as happens-before

(****************************************)
(* Write and fence propagation ordering *)
(****************************************)

(* Propagation: Each non-rf link needs a strong fence. *)
let pb = prop ; strong-fence ; hb*
acyclic pb as propagation

(*******)
(* RCU *)
(*******)

(*
 * Effects of read-side critical sections proceed from the rcu_read_unlock()
 * or srcu_read_unlock() backwards on the one hand, and from the
 * rcu_read_lock() or srcu_read_lock() forwards on the other hand.
 *
 * In the definition of rcu-fence below, the po term at the left-hand side
 * of each disjunct and the po? term at the right-hand end have been factored
 * out.  They have been moved into the definitions of rcu-link and rb.
 * This was necessary in order to apply the "& loc" tests correctly.
 *)
let rcu-gp = [Sync-rcu]		(* Compare with gp *)
let srcu-gp = [Sync-srcu]
let rcu-rscsi = rcu-rscs^-1
let srcu-rscsi = srcu-rscs^-1

(*
 * The synchronize_rcu() strong fence is special in that it can order not
 * one but two non-rf relations, but only in conjunction with an RCU
 * read-side critical section.
 *)
let rcu-link = po? ; hb* ; pb* ; prop ; po

(*
 * Any sequence containing at least as many grace periods as RCU read-side
 * critical sections (joined by rcu-link) acts as a generalized strong fence.
 * Likewise for SRCU grace periods and read-side critical sections, provided
 * the synchronize_srcu() and srcu_read_[un]lock() calls refer to the same
 * struct srcu_struct location.
 *)
let rec rcu-fence = rcu-gp | srcu-gp |
	(rcu-gp ; rcu-link ; rcu-rscsi) |
	((srcu-gp ; rcu-link ; srcu-rscsi) & loc) |
	(rcu-rscsi ; rcu-link ; rcu-gp) |
	((srcu-rscsi ; rcu-link ; srcu-gp) & loc) |
	(rcu-gp ; rcu-link ; rcu-fence ; rcu-link ; rcu-rscsi) |
	((srcu-gp ; rcu-link ; rcu-fence ; rcu-link ; srcu-rscsi) & loc) |
	(rcu-rscsi ; rcu-link ; rcu-fence ; rcu-link ; rcu-gp) |
	((srcu-rscsi ; rcu-link ; rcu-fence ; rcu-link ; srcu-gp) & loc) |
	(rcu-fence ; rcu-link ; rcu-fence)

(* rb orders instructions just as pb does *)
let rb = prop ; po ; rcu-fence ; po? ; hb* ; pb*

irreflexive rb as rcu

(*
 * The happens-before, propagation, and rcu constraints are all
 * expressions of temporal ordering.  They could be replaced by
 * a single constraint on an "executes-before" relation, xb:
 *
 * let xb = hb | pb | rb
 * acyclic xb as executes-before
 *)<|MERGE_RESOLUTION|>--- conflicted
+++ resolved
@@ -33,11 +33,7 @@
 	([M] ; po? ; [LKW] ; fencerel(After-spinlock) ; [M]) |
 	([M] ; po ; [UL] ; (co | po) ; [LKW] ;
 		fencerel(After-unlock-lock) ; [M])
-<<<<<<< HEAD
-let gp = po ; [Sync-rcu] ; po?
-=======
 let gp = po ; [Sync-rcu | Sync-srcu] ; po?
->>>>>>> 0ecfebd2
 
 let strong-fence = mb | gp
 
